--- conflicted
+++ resolved
@@ -1025,13 +1025,9 @@
             let text = RandomCharIter::new(&mut rng).take(len).collect::<String>();
             Buffer::new(0, text, cx)
         });
-<<<<<<< HEAD
         let buffer = cx.add_model(|cx| CompositeBuffer::singleton(buffer));
-        let (mut fold_map, folds_snapshot) = cx.read(|cx| FoldMap::new(buffer.clone(), cx));
-=======
         let buffer_snapshot = buffer.read_with(&cx, |buffer, _| buffer.snapshot());
         let (mut fold_map, folds_snapshot) = FoldMap::new(buffer_snapshot.clone());
->>>>>>> e668ff8b
         let (tab_map, tabs_snapshot) = TabMap::new(folds_snapshot.clone(), tab_size);
         log::info!(
             "Unwrapped text (no folds): {:?}",
@@ -1097,7 +1093,7 @@
                     buffer.update(&mut cx, |buffer, cx| {
                         let v0 = buffer.version();
                         let edit_count = rng.gen_range(1..=5);
-                        buffer.randomly_edit(&mut rng, edit_count, cx);
+                        buffer.randomly_edit(&mut rng, edit_count);
                         buffer_edits.extend(buffer.edits_since(&v0));
                     });
                 }
