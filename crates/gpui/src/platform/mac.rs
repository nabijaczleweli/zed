//! Macos screen have a y axis that goings up from the bottom of the screen and
//! an origin at the bottom left of the main display.
mod dispatcher;
mod display;
mod display_link;
mod events;
mod screen_capture;

#[cfg(not(feature = "macos-blade"))]
mod metal_atlas;
#[cfg(not(feature = "macos-blade"))]
pub mod metal_renderer;

use media::core_video::CVImageBuffer;
#[cfg(not(feature = "macos-blade"))]
use metal_renderer as renderer;

#[cfg(feature = "macos-blade")]
use crate::platform::blade as renderer;

mod attributed_string;

#[cfg(feature = "font-kit")]
mod open_type;

#[cfg(feature = "font-kit")]
mod text_system;

mod platform;
mod window;
mod window_appearance;

use crate::{px, size, DevicePixels, Pixels, Size};
use cocoa::{
    base::{id, nil},
    foundation::{NSAutoreleasePool, NSNotFound, NSRect, NSSize, NSString, NSUInteger},
};

use objc::runtime::{BOOL, NO, YES};
use std::{
    ffi::{c_char, CStr},
    ops::Range,
};

pub(crate) use dispatcher::*;
pub(crate) use display::*;
pub(crate) use display_link::*;
pub(crate) use platform::*;
pub(crate) use window::*;

<<<<<<< HEAD
/// A frame of video captured from a screen.
pub(crate) type PlatformScreenCaptureFrame = CVImageBuffer;
=======
#[cfg(feature = "font-kit")]
pub(crate) use text_system::*;
>>>>>>> f80eb264

trait BoolExt {
    fn to_objc(self) -> BOOL;
}

impl BoolExt for bool {
    fn to_objc(self) -> BOOL {
        if self {
            YES
        } else {
            NO
        }
    }
}

trait NSStringExt {
    unsafe fn to_str(&self) -> &str;
}

impl NSStringExt for id {
    unsafe fn to_str(&self) -> &str {
        let cstr = self.UTF8String();
        if cstr.is_null() {
            ""
        } else {
            CStr::from_ptr(cstr as *mut c_char).to_str().unwrap()
        }
    }
}

#[repr(C)]
#[derive(Copy, Clone, Debug)]
struct NSRange {
    pub location: NSUInteger,
    pub length: NSUInteger,
}

impl NSRange {
    fn invalid() -> Self {
        Self {
            location: NSNotFound as NSUInteger,
            length: 0,
        }
    }

    fn is_valid(&self) -> bool {
        self.location != NSNotFound as NSUInteger
    }

    fn to_range(self) -> Option<Range<usize>> {
        if self.is_valid() {
            let start = self.location as usize;
            let end = start + self.length as usize;
            Some(start..end)
        } else {
            None
        }
    }
}

impl From<Range<usize>> for NSRange {
    fn from(range: Range<usize>) -> Self {
        NSRange {
            location: range.start as NSUInteger,
            length: range.len() as NSUInteger,
        }
    }
}

unsafe impl objc::Encode for NSRange {
    fn encode() -> objc::Encoding {
        let encoding = format!(
            "{{NSRange={}{}}}",
            NSUInteger::encode().as_str(),
            NSUInteger::encode().as_str()
        );
        unsafe { objc::Encoding::from_str(&encoding) }
    }
}

unsafe fn ns_string(string: &str) -> id {
    NSString::alloc(nil).init_str(string).autorelease()
}

impl From<NSSize> for Size<Pixels> {
    fn from(value: NSSize) -> Self {
        Size {
            width: px(value.width as f32),
            height: px(value.height as f32),
        }
    }
}

impl From<NSRect> for Size<Pixels> {
    fn from(rect: NSRect) -> Self {
        let NSSize { width, height } = rect.size;
        size(width.into(), height.into())
    }
}

impl From<NSRect> for Size<DevicePixels> {
    fn from(rect: NSRect) -> Self {
        let NSSize { width, height } = rect.size;
        size(DevicePixels(width as i32), DevicePixels(height as i32))
    }
}<|MERGE_RESOLUTION|>--- conflicted
+++ resolved
@@ -48,13 +48,11 @@
 pub(crate) use platform::*;
 pub(crate) use window::*;
 
-<<<<<<< HEAD
+#[cfg(feature = "font-kit")]
+pub(crate) use text_system::*;
+
 /// A frame of video captured from a screen.
 pub(crate) type PlatformScreenCaptureFrame = CVImageBuffer;
-=======
-#[cfg(feature = "font-kit")]
-pub(crate) use text_system::*;
->>>>>>> f80eb264
 
 trait BoolExt {
     fn to_objc(self) -> BOOL;
