use crate::{
    json_log::LogRecord,
    protocol::{
        message_len_from_buffer, read_message_with_len, write_message, MessageId, MESSAGE_LEN_SIZE,
    },
    proxy::ProxyLaunchError,
};
use anyhow::{anyhow, Context as _, Result};
use async_trait::async_trait;
use collections::HashMap;
use futures::{
    channel::{
        mpsc::{self, Sender, UnboundedReceiver, UnboundedSender},
        oneshot,
    },
    future::{BoxFuture, Shared},
    select, select_biased, AsyncReadExt as _, Future, FutureExt as _, StreamExt as _,
};
use gpui::{
    AppContext, AsyncAppContext, BorrowAppContext, Context, EventEmitter, Global, Model,
    ModelContext, SemanticVersion, Task, WeakModel,
};
use itertools::Itertools;
use parking_lot::Mutex;
use paths;
use release_channel::{AppCommitSha, AppVersion, ReleaseChannel};
use rpc::{
    proto::{self, build_typed_envelope, Envelope, EnvelopedMessage, PeerId, RequestMessage},
    AnyProtoClient, EntityMessageSubscriber, ErrorExt, ProtoClient, ProtoMessageHandlerSet,
    RpcError,
};
use smol::{
    fs,
    process::{self, Child, Stdio},
};
use std::{
    any::TypeId,
    collections::VecDeque,
    fmt, iter,
    ops::ControlFlow,
    path::{Path, PathBuf},
    sync::{
        atomic::{AtomicU32, AtomicU64, Ordering::SeqCst},
        Arc, Weak,
    },
    time::{Duration, Instant},
};
use tempfile::TempDir;
use util::ResultExt;

#[derive(
    Debug, PartialEq, Eq, PartialOrd, Ord, Hash, Clone, Copy, serde::Serialize, serde::Deserialize,
)]
pub struct SshProjectId(pub u64);

#[derive(Clone)]
pub struct SshSocket {
    connection_options: SshConnectionOptions,
    socket_path: PathBuf,
}

#[derive(Debug, Default, Clone, PartialEq, Eq, Hash)]
pub struct SshConnectionOptions {
    pub host: String,
    pub username: Option<String>,
    pub port: Option<u16>,
    pub password: Option<String>,
    pub args: Option<Vec<String>>,

    pub nickname: Option<String>,
    pub upload_binary_over_ssh: bool,
}

#[macro_export]
macro_rules! shell_script {
    ($fmt:expr, $($name:ident = $arg:expr),+ $(,)?) => {{
        format!(
            $fmt,
            $(
                $name = shlex::try_quote($arg).unwrap()
            ),+
        )
    }};
}

impl SshConnectionOptions {
    pub fn parse_command_line(input: &str) -> Result<Self> {
        let input = input.trim_start_matches("ssh ");
        let mut hostname: Option<String> = None;
        let mut username: Option<String> = None;
        let mut port: Option<u16> = None;
        let mut args = Vec::new();

        // disallowed: -E, -e, -F, -f, -G, -g, -M, -N, -n, -O, -q, -S, -s, -T, -t, -V, -v, -W
        const ALLOWED_OPTS: &[&str] = &[
            "-4", "-6", "-A", "-a", "-C", "-K", "-k", "-X", "-x", "-Y", "-y",
        ];
        const ALLOWED_ARGS: &[&str] = &[
            "-B", "-b", "-c", "-D", "-I", "-i", "-J", "-L", "-l", "-m", "-o", "-P", "-p", "-R",
            "-w",
        ];

        let mut tokens = shlex::split(input)
            .ok_or_else(|| anyhow!("invalid input"))?
            .into_iter();

        'outer: while let Some(arg) = tokens.next() {
            if ALLOWED_OPTS.contains(&(&arg as &str)) {
                args.push(arg.to_string());
                continue;
            }
            if arg == "-p" {
                port = tokens.next().and_then(|arg| arg.parse().ok());
                continue;
            } else if let Some(p) = arg.strip_prefix("-p") {
                port = p.parse().ok();
                continue;
            }
            if arg == "-l" {
                username = tokens.next();
                continue;
            } else if let Some(l) = arg.strip_prefix("-l") {
                username = Some(l.to_string());
                continue;
            }
            for a in ALLOWED_ARGS {
                if arg == *a {
                    args.push(arg);
                    if let Some(next) = tokens.next() {
                        args.push(next);
                    }
                    continue 'outer;
                } else if arg.starts_with(a) {
                    args.push(arg);
                    continue 'outer;
                }
            }
            if arg.starts_with("-") || hostname.is_some() {
                anyhow::bail!("unsupported argument: {:?}", arg);
            }
            let mut input = &arg as &str;
            if let Some((u, rest)) = input.split_once('@') {
                input = rest;
                username = Some(u.to_string());
            }
            if let Some((rest, p)) = input.split_once(':') {
                input = rest;
                port = p.parse().ok()
            }
            hostname = Some(input.to_string())
        }

        let Some(hostname) = hostname else {
            anyhow::bail!("missing hostname");
        };

        Ok(Self {
            host: hostname.to_string(),
            username: username.clone(),
            port,
            args: Some(args),
            password: None,
            nickname: None,
            upload_binary_over_ssh: false,
        })
    }

    pub fn ssh_url(&self) -> String {
        let mut result = String::from("ssh://");
        if let Some(username) = &self.username {
            result.push_str(username);
            result.push('@');
        }
        result.push_str(&self.host);
        if let Some(port) = self.port {
            result.push(':');
            result.push_str(&port.to_string());
        }
        result
    }

    pub fn additional_args(&self) -> Option<&Vec<String>> {
        self.args.as_ref()
    }

    fn scp_url(&self) -> String {
        if let Some(username) = &self.username {
            format!("{}@{}", username, self.host)
        } else {
            self.host.clone()
        }
    }

    pub fn connection_string(&self) -> String {
        let host = if let Some(username) = &self.username {
            format!("{}@{}", username, self.host)
        } else {
            self.host.clone()
        };
        if let Some(port) = &self.port {
            format!("{}:{}", host, port)
        } else {
            host
        }
    }
}

#[derive(Copy, Clone, Debug)]
pub struct SshPlatform {
    pub os: &'static str,
    pub arch: &'static str,
}

impl SshPlatform {
    pub fn triple(&self) -> Option<String> {
        Some(format!(
            "{}-{}",
            self.arch,
            match self.os {
                "linux" => "unknown-linux-gnu",
                "macos" => "apple-darwin",
                _ => return None,
            }
        ))
    }
}

pub trait SshClientDelegate: Send + Sync {
    fn ask_password(
        &self,
        prompt: String,
        cx: &mut AsyncAppContext,
    ) -> oneshot::Receiver<Result<String>>;
    fn get_download_params(
        &self,
        platform: SshPlatform,
        release_channel: ReleaseChannel,
        version: Option<SemanticVersion>,
        cx: &mut AsyncAppContext,
    ) -> Task<Result<Option<(String, String)>>>;

    fn download_server_binary_locally(
        &self,
        platform: SshPlatform,
        release_channel: ReleaseChannel,
        version: Option<SemanticVersion>,
        cx: &mut AsyncAppContext,
    ) -> Task<Result<PathBuf>>;
    fn set_status(&self, status: Option<&str>, cx: &mut AsyncAppContext);
}

impl SshSocket {
    // :WARNING: ssh unquotes arguments when executing on the remote :WARNING:
    // e.g. $ ssh host sh -c 'ls -l' is equivalent to $ ssh host sh -c ls -l
    // and passes -l as an argument to sh, not to ls.
    // You need to do it like this: $ ssh host "sh -c 'ls -l /tmp'"
    fn ssh_command(&self, program: &str, args: &[&str]) -> process::Command {
        let mut command = process::Command::new("ssh");
        let to_run = iter::once(&program)
            .chain(args.iter())
            .map(|token| {
                // We're trying to work with: sh, bash, zsh, fish, tcsh, ...?
                debug_assert!(
                    !token.contains('\n'),
                    "multiline arguments do not work in all shells"
                );
                shlex::try_quote(token).unwrap()
            })
            .join(" ");
        log::debug!("ssh {} {:?}", self.connection_options.ssh_url(), to_run);
        self.ssh_options(&mut command)
            .arg(self.connection_options.ssh_url())
            .arg(to_run);
        command
    }

    async fn run_command(&self, program: &str, args: &[&str]) -> Result<String> {
        let output = self.ssh_command(program, args).output().await?;
        if output.status.success() {
            Ok(String::from_utf8_lossy(&output.stdout).to_string())
        } else {
            Err(anyhow!(
                "failed to run command: {}",
                String::from_utf8_lossy(&output.stderr)
            ))
        }
    }

    fn ssh_options<'a>(&self, command: &'a mut process::Command) -> &'a mut process::Command {
        command
            .stdin(Stdio::piped())
            .stdout(Stdio::piped())
            .stderr(Stdio::piped())
            .args(["-o", "ControlMaster=no", "-o"])
            .arg(format!("ControlPath={}", self.socket_path.display()))
    }

    fn ssh_args(&self) -> Vec<String> {
        vec![
            "-o".to_string(),
            "ControlMaster=no".to_string(),
            "-o".to_string(),
            format!("ControlPath={}", self.socket_path.display()),
            self.connection_options.ssh_url(),
        ]
    }
}

const MAX_MISSED_HEARTBEATS: usize = 5;
const HEARTBEAT_INTERVAL: Duration = Duration::from_secs(5);
const HEARTBEAT_TIMEOUT: Duration = Duration::from_secs(5);

const MAX_RECONNECT_ATTEMPTS: usize = 3;

enum State {
    Connecting,
    Connected {
        ssh_connection: Arc<dyn RemoteConnection>,
        delegate: Arc<dyn SshClientDelegate>,

        multiplex_task: Task<Result<()>>,
        heartbeat_task: Task<Result<()>>,
    },
    HeartbeatMissed {
        missed_heartbeats: usize,

        ssh_connection: Arc<dyn RemoteConnection>,
        delegate: Arc<dyn SshClientDelegate>,

        multiplex_task: Task<Result<()>>,
        heartbeat_task: Task<Result<()>>,
    },
    Reconnecting,
    ReconnectFailed {
        ssh_connection: Arc<dyn RemoteConnection>,
        delegate: Arc<dyn SshClientDelegate>,

        error: anyhow::Error,
        attempts: usize,
    },
    ReconnectExhausted,
    ServerNotRunning,
}

impl fmt::Display for State {
    fn fmt(&self, f: &mut fmt::Formatter<'_>) -> fmt::Result {
        match self {
            Self::Connecting => write!(f, "connecting"),
            Self::Connected { .. } => write!(f, "connected"),
            Self::Reconnecting => write!(f, "reconnecting"),
            Self::ReconnectFailed { .. } => write!(f, "reconnect failed"),
            Self::ReconnectExhausted => write!(f, "reconnect exhausted"),
            Self::HeartbeatMissed { .. } => write!(f, "heartbeat missed"),
            Self::ServerNotRunning { .. } => write!(f, "server not running"),
        }
    }
}

impl State {
    fn ssh_connection(&self) -> Option<&dyn RemoteConnection> {
        match self {
            Self::Connected { ssh_connection, .. } => Some(ssh_connection.as_ref()),
            Self::HeartbeatMissed { ssh_connection, .. } => Some(ssh_connection.as_ref()),
            Self::ReconnectFailed { ssh_connection, .. } => Some(ssh_connection.as_ref()),
            _ => None,
        }
    }

    fn can_reconnect(&self) -> bool {
        match self {
            Self::Connected { .. }
            | Self::HeartbeatMissed { .. }
            | Self::ReconnectFailed { .. } => true,
            State::Connecting
            | State::Reconnecting
            | State::ReconnectExhausted
            | State::ServerNotRunning => false,
        }
    }

    fn is_reconnect_failed(&self) -> bool {
        matches!(self, Self::ReconnectFailed { .. })
    }

    fn is_reconnect_exhausted(&self) -> bool {
        matches!(self, Self::ReconnectExhausted { .. })
    }

    fn is_server_not_running(&self) -> bool {
        matches!(self, Self::ServerNotRunning)
    }

    fn is_reconnecting(&self) -> bool {
        matches!(self, Self::Reconnecting { .. })
    }

    fn heartbeat_recovered(self) -> Self {
        match self {
            Self::HeartbeatMissed {
                ssh_connection,
                delegate,
                multiplex_task,
                heartbeat_task,
                ..
            } => Self::Connected {
                ssh_connection,
                delegate,
                multiplex_task,
                heartbeat_task,
            },
            _ => self,
        }
    }

    fn heartbeat_missed(self) -> Self {
        match self {
            Self::Connected {
                ssh_connection,
                delegate,
                multiplex_task,
                heartbeat_task,
            } => Self::HeartbeatMissed {
                missed_heartbeats: 1,
                ssh_connection,
                delegate,
                multiplex_task,
                heartbeat_task,
            },
            Self::HeartbeatMissed {
                missed_heartbeats,
                ssh_connection,
                delegate,
                multiplex_task,
                heartbeat_task,
            } => Self::HeartbeatMissed {
                missed_heartbeats: missed_heartbeats + 1,
                ssh_connection,
                delegate,
                multiplex_task,
                heartbeat_task,
            },
            _ => self,
        }
    }
}

/// The state of the ssh connection.
#[derive(Clone, Copy, Debug, PartialEq, Eq)]
pub enum ConnectionState {
    Connecting,
    Connected,
    HeartbeatMissed,
    Reconnecting,
    Disconnected,
}

impl From<&State> for ConnectionState {
    fn from(value: &State) -> Self {
        match value {
            State::Connecting => Self::Connecting,
            State::Connected { .. } => Self::Connected,
            State::Reconnecting | State::ReconnectFailed { .. } => Self::Reconnecting,
            State::HeartbeatMissed { .. } => Self::HeartbeatMissed,
            State::ReconnectExhausted => Self::Disconnected,
            State::ServerNotRunning => Self::Disconnected,
        }
    }
}

pub struct SshRemoteClient {
    client: Arc<ChannelClient>,
    unique_identifier: String,
    connection_options: SshConnectionOptions,
    state: Arc<Mutex<Option<State>>>,
}

#[derive(Debug)]
pub enum SshRemoteEvent {
    Disconnected,
}

impl EventEmitter<SshRemoteEvent> for SshRemoteClient {}

// Identifies the socket on the remote server so that reconnects
// can re-join the same project.
pub enum ConnectionIdentifier {
    Setup(u64),
    Workspace(i64),
}

static NEXT_ID: AtomicU64 = AtomicU64::new(1);

impl ConnectionIdentifier {
    pub fn setup() -> Self {
        Self::Setup(NEXT_ID.fetch_add(1, SeqCst))
    }
    // This string gets used in a socket name, and so must be relatively short.
    // The total length of:
    //   /home/{username}/.local/share/zed/server_state/{name}/stdout.sock
    // Must be less than about 100 characters
    //   https://unix.stackexchange.com/questions/367008/why-is-socket-path-length-limited-to-a-hundred-chars
    // So our strings should be at most 20 characters or so.
    fn to_string(&self, cx: &AppContext) -> String {
        let identifier_prefix = match ReleaseChannel::global(cx) {
            ReleaseChannel::Stable => "".to_string(),
            release_channel => format!("{}-", release_channel.dev_name()),
        };
        match self {
            Self::Setup(setup_id) => format!("{identifier_prefix}setup-{setup_id}"),
            Self::Workspace(workspace_id) => {
                format!("{identifier_prefix}workspace-{workspace_id}",)
            }
        }
    }
}

impl SshRemoteClient {
    pub fn new(
        unique_identifier: ConnectionIdentifier,
        connection_options: SshConnectionOptions,
        cancellation: oneshot::Receiver<()>,
        delegate: Arc<dyn SshClientDelegate>,
        cx: &mut AppContext,
    ) -> Task<Result<Option<Model<Self>>>> {
        let unique_identifier = unique_identifier.to_string(cx);
        cx.spawn(|mut cx| async move {
            let success = Box::pin(async move {
                let (outgoing_tx, outgoing_rx) = mpsc::unbounded::<Envelope>();
                let (incoming_tx, incoming_rx) = mpsc::unbounded::<Envelope>();
                let (connection_activity_tx, connection_activity_rx) = mpsc::channel::<()>(1);

                let client =
                    cx.update(|cx| ChannelClient::new(incoming_rx, outgoing_tx, cx, "client"))?;
                let this = cx.new_model(|_| Self {
                    client: client.clone(),
                    unique_identifier: unique_identifier.clone(),
                    connection_options: connection_options.clone(),
                    state: Arc::new(Mutex::new(Some(State::Connecting))),
                })?;

                let ssh_connection = cx
                    .update(|cx| {
                        cx.update_default_global(|pool: &mut ConnectionPool, cx| {
                            pool.connect(connection_options, &delegate, cx)
                        })
                    })?
                    .await
                    .map_err(|e| e.cloned())?;

                let io_task = ssh_connection.start_proxy(
                    unique_identifier,
                    false,
                    incoming_tx,
                    outgoing_rx,
                    connection_activity_tx,
                    delegate.clone(),
                    &mut cx,
                );

                let multiplex_task = Self::monitor(this.downgrade(), io_task, &cx);

                if let Err(error) = client.ping(HEARTBEAT_TIMEOUT).await {
                    log::error!("failed to establish connection: {}", error);
                    return Err(error);
                }

                let heartbeat_task =
                    Self::heartbeat(this.downgrade(), connection_activity_rx, &mut cx);

                this.update(&mut cx, |this, _| {
                    *this.state.lock() = Some(State::Connected {
                        ssh_connection,
                        delegate,
                        multiplex_task,
                        heartbeat_task,
                    });
                })?;

                Ok(Some(this))
            });

            select! {
                _ = cancellation.fuse() => {
                    Ok(None)
                }
                result = success.fuse() =>  result
            }
        })
    }

    pub fn shutdown_processes<T: RequestMessage>(
        &self,
        shutdown_request: Option<T>,
    ) -> Option<impl Future<Output = ()>> {
        let state = self.state.lock().take()?;
        log::info!("shutting down ssh processes");

        let State::Connected {
            multiplex_task,
            heartbeat_task,
            ssh_connection,
            delegate,
        } = state
        else {
            return None;
        };

        let client = self.client.clone();

        Some(async move {
            if let Some(shutdown_request) = shutdown_request {
                client.send(shutdown_request).log_err();
                // We wait 50ms instead of waiting for a response, because
                // waiting for a response would require us to wait on the main thread
                // which we want to avoid in an `on_app_quit` callback.
                smol::Timer::after(Duration::from_millis(50)).await;
            }

            // Drop `multiplex_task` because it owns our ssh_proxy_process, which is a
            // child of master_process.
            drop(multiplex_task);
            // Now drop the rest of state, which kills master process.
            drop(heartbeat_task);
            drop(ssh_connection);
            drop(delegate);
        })
    }

    fn reconnect(&mut self, cx: &mut ModelContext<Self>) -> Result<()> {
        let mut lock = self.state.lock();

        let can_reconnect = lock
            .as_ref()
            .map(|state| state.can_reconnect())
            .unwrap_or(false);
        if !can_reconnect {
            let error = if let Some(state) = lock.as_ref() {
                format!("invalid state, cannot reconnect while in state {state}")
            } else {
                "no state set".to_string()
            };
            log::info!("aborting reconnect, because not in state that allows reconnecting");
            return Err(anyhow!(error));
        }

        let state = lock.take().unwrap();
        let (attempts, ssh_connection, delegate) = match state {
            State::Connected {
                ssh_connection,
                delegate,
                multiplex_task,
                heartbeat_task,
            }
            | State::HeartbeatMissed {
                ssh_connection,
                delegate,
                multiplex_task,
                heartbeat_task,
                ..
            } => {
                drop(multiplex_task);
                drop(heartbeat_task);
                (0, ssh_connection, delegate)
            }
            State::ReconnectFailed {
                attempts,
                ssh_connection,
                delegate,
                ..
            } => (attempts, ssh_connection, delegate),
            State::Connecting
            | State::Reconnecting
            | State::ReconnectExhausted
            | State::ServerNotRunning => unreachable!(),
        };

        let attempts = attempts + 1;
        if attempts > MAX_RECONNECT_ATTEMPTS {
            log::error!(
                "Failed to reconnect to after {} attempts, giving up",
                MAX_RECONNECT_ATTEMPTS
            );
            drop(lock);
            self.set_state(State::ReconnectExhausted, cx);
            return Ok(());
        }
        drop(lock);

        self.set_state(State::Reconnecting, cx);

        log::info!("Trying to reconnect to ssh server... Attempt {}", attempts);

        let unique_identifier = self.unique_identifier.clone();
        let client = self.client.clone();
        let reconnect_task = cx.spawn(|this, mut cx| async move {
            macro_rules! failed {
                ($error:expr, $attempts:expr, $ssh_connection:expr, $delegate:expr) => {
                    return State::ReconnectFailed {
                        error: anyhow!($error),
                        attempts: $attempts,
                        ssh_connection: $ssh_connection,
                        delegate: $delegate,
                    };
                };
            }

            if let Err(error) = ssh_connection
                .kill()
                .await
                .context("Failed to kill ssh process")
            {
                failed!(error, attempts, ssh_connection, delegate);
            };

            let connection_options = ssh_connection.connection_options();

            let (outgoing_tx, outgoing_rx) = mpsc::unbounded::<Envelope>();
            let (incoming_tx, incoming_rx) = mpsc::unbounded::<Envelope>();
            let (connection_activity_tx, connection_activity_rx) = mpsc::channel::<()>(1);

            let (ssh_connection, io_task) = match async {
                let ssh_connection = cx
                    .update_global(|pool: &mut ConnectionPool, cx| {
                        pool.connect(connection_options, &delegate, cx)
                    })?
                    .await
                    .map_err(|error| error.cloned())?;

                let io_task = ssh_connection.start_proxy(
                    unique_identifier,
                    true,
                    incoming_tx,
                    outgoing_rx,
                    connection_activity_tx,
                    delegate.clone(),
                    &mut cx,
                );
                anyhow::Ok((ssh_connection, io_task))
            }
            .await
            {
                Ok((ssh_connection, io_task)) => (ssh_connection, io_task),
                Err(error) => {
                    failed!(error, attempts, ssh_connection, delegate);
                }
            };

            let multiplex_task = Self::monitor(this.clone(), io_task, &cx);
            client.reconnect(incoming_rx, outgoing_tx, &cx);

            if let Err(error) = client.resync(HEARTBEAT_TIMEOUT).await {
                failed!(error, attempts, ssh_connection, delegate);
            };

            State::Connected {
                ssh_connection,
                delegate,
                multiplex_task,
                heartbeat_task: Self::heartbeat(this.clone(), connection_activity_rx, &mut cx),
            }
        });

        cx.spawn(|this, mut cx| async move {
            let new_state = reconnect_task.await;
            this.update(&mut cx, |this, cx| {
                this.try_set_state(cx, |old_state| {
                    if old_state.is_reconnecting() {
                        match &new_state {
                            State::Connecting
                            | State::Reconnecting { .. }
                            | State::HeartbeatMissed { .. }
                            | State::ServerNotRunning => {}
                            State::Connected { .. } => {
                                log::info!("Successfully reconnected");
                            }
                            State::ReconnectFailed {
                                error, attempts, ..
                            } => {
                                log::error!(
                                    "Reconnect attempt {} failed: {:?}. Starting new attempt...",
                                    attempts,
                                    error
                                );
                            }
                            State::ReconnectExhausted => {
                                log::error!("Reconnect attempt failed and all attempts exhausted");
                            }
                        }
                        Some(new_state)
                    } else {
                        None
                    }
                });

                if this.state_is(State::is_reconnect_failed) {
                    this.reconnect(cx)
                } else if this.state_is(State::is_reconnect_exhausted) {
                    Ok(())
                } else {
                    log::debug!("State has transition from Reconnecting into new state while attempting reconnect.");
                    Ok(())
                }
            })
        })
        .detach_and_log_err(cx);

        Ok(())
    }

    fn heartbeat(
        this: WeakModel<Self>,
        mut connection_activity_rx: mpsc::Receiver<()>,
        cx: &mut AsyncAppContext,
    ) -> Task<Result<()>> {
        let Ok(client) = this.update(cx, |this, _| this.client.clone()) else {
            return Task::ready(Err(anyhow!("SshRemoteClient lost")));
        };

        cx.spawn(|mut cx| {
            let this = this.clone();
            async move {
                let mut missed_heartbeats = 0;

                let keepalive_timer = cx.background_executor().timer(HEARTBEAT_INTERVAL).fuse();
                futures::pin_mut!(keepalive_timer);

                loop {
                    select_biased! {
                        result = connection_activity_rx.next().fuse() => {
                            if result.is_none() {
                                log::warn!("ssh heartbeat: connection activity channel has been dropped. stopping.");
                                return Ok(());
                            }

                            if missed_heartbeats != 0 {
                                missed_heartbeats = 0;
                                this.update(&mut cx, |this, mut cx| {
                                    this.handle_heartbeat_result(missed_heartbeats, &mut cx)
                                })?;
                            }
                        }
                        _ = keepalive_timer => {
                            log::debug!("Sending heartbeat to server...");

                            let result = select_biased! {
                                _ = connection_activity_rx.next().fuse() => {
                                    Ok(())
                                }
                                ping_result = client.ping(HEARTBEAT_TIMEOUT).fuse() => {
                                    ping_result
                                }
                            };

                            if result.is_err() {
                                missed_heartbeats += 1;
                                log::warn!(
                                    "No heartbeat from server after {:?}. Missed heartbeat {} out of {}.",
                                    HEARTBEAT_TIMEOUT,
                                    missed_heartbeats,
                                    MAX_MISSED_HEARTBEATS
                                );
                            } else if missed_heartbeats != 0 {
                                missed_heartbeats = 0;
                            } else {
                                continue;
                            }

                            let result = this.update(&mut cx, |this, mut cx| {
                                this.handle_heartbeat_result(missed_heartbeats, &mut cx)
                            })?;
                            if result.is_break() {
                                return Ok(());
                            }
                        }
                    }

                    keepalive_timer.set(cx.background_executor().timer(HEARTBEAT_INTERVAL).fuse());
                }
            }
        })
    }

    fn handle_heartbeat_result(
        &mut self,
        missed_heartbeats: usize,
        cx: &mut ModelContext<Self>,
    ) -> ControlFlow<()> {
        let state = self.state.lock().take().unwrap();
        let next_state = if missed_heartbeats > 0 {
            state.heartbeat_missed()
        } else {
            state.heartbeat_recovered()
        };

        self.set_state(next_state, cx);

        if missed_heartbeats >= MAX_MISSED_HEARTBEATS {
            log::error!(
                "Missed last {} heartbeats. Reconnecting...",
                missed_heartbeats
            );

            self.reconnect(cx)
                .context("failed to start reconnect process after missing heartbeats")
                .log_err();
            ControlFlow::Break(())
        } else {
            ControlFlow::Continue(())
        }
    }

    fn monitor(
        this: WeakModel<Self>,
        io_task: Task<Result<i32>>,
        cx: &AsyncAppContext,
    ) -> Task<Result<()>> {
        cx.spawn(|mut cx| async move {
            let result = io_task.await;

            match result {
                Ok(exit_code) => {
                    if let Some(error) = ProxyLaunchError::from_exit_code(exit_code) {
                        match error {
                            ProxyLaunchError::ServerNotRunning => {
                                log::error!("failed to reconnect because server is not running");
                                this.update(&mut cx, |this, cx| {
                                    this.set_state(State::ServerNotRunning, cx);
                                })?;
                            }
                        }
                    } else if exit_code > 0 {
                        log::error!("proxy process terminated unexpectedly");
                        this.update(&mut cx, |this, cx| {
                            this.reconnect(cx).ok();
                        })?;
                    }
                }
                Err(error) => {
                    log::warn!("ssh io task died with error: {:?}. reconnecting...", error);
                    this.update(&mut cx, |this, cx| {
                        this.reconnect(cx).ok();
                    })?;
                }
            }

            Ok(())
        })
    }

    fn state_is(&self, check: impl FnOnce(&State) -> bool) -> bool {
        self.state.lock().as_ref().map_or(false, check)
    }

    fn try_set_state(
        &self,
        cx: &mut ModelContext<Self>,
        map: impl FnOnce(&State) -> Option<State>,
    ) {
        let mut lock = self.state.lock();
        let new_state = lock.as_ref().and_then(map);

        if let Some(new_state) = new_state {
            lock.replace(new_state);
            cx.notify();
        }
    }

    fn set_state(&self, state: State, cx: &mut ModelContext<Self>) {
        log::info!("setting state to '{}'", &state);

        let is_reconnect_exhausted = state.is_reconnect_exhausted();
        let is_server_not_running = state.is_server_not_running();
        self.state.lock().replace(state);

        if is_reconnect_exhausted || is_server_not_running {
            cx.emit(SshRemoteEvent::Disconnected);
        }
        cx.notify();
    }

    pub fn subscribe_to_entity<E: 'static>(&self, remote_id: u64, entity: &Model<E>) {
        self.client.subscribe_to_entity(remote_id, entity);
    }

    pub fn ssh_args(&self) -> Option<Vec<String>> {
        self.state
            .lock()
            .as_ref()
            .and_then(|state| state.ssh_connection())
            .map(|ssh_connection| ssh_connection.ssh_args())
    }

    pub fn upload_directory(
        &self,
        src_path: PathBuf,
        dest_path: PathBuf,
        cx: &AppContext,
    ) -> Task<Result<()>> {
        let state = self.state.lock();
        let Some(connection) = state.as_ref().and_then(|state| state.ssh_connection()) else {
            return Task::ready(Err(anyhow!("no ssh connection")));
        };
        connection.upload_directory(src_path, dest_path, cx)
    }

    pub fn proto_client(&self) -> AnyProtoClient {
        self.client.clone().into()
    }

    pub fn connection_string(&self) -> String {
        self.connection_options.connection_string()
    }

    pub fn connection_options(&self) -> SshConnectionOptions {
        self.connection_options.clone()
    }

    pub fn connection_state(&self) -> ConnectionState {
        self.state
            .lock()
            .as_ref()
            .map(ConnectionState::from)
            .unwrap_or(ConnectionState::Disconnected)
    }

    pub fn is_disconnected(&self) -> bool {
        self.connection_state() == ConnectionState::Disconnected
    }

    #[cfg(any(test, feature = "test-support"))]
    pub fn simulate_disconnect(&self, client_cx: &mut AppContext) -> Task<()> {
        let opts = self.connection_options();
        client_cx.spawn(|cx| async move {
            let connection = cx
                .update_global(|c: &mut ConnectionPool, _| {
                    if let Some(ConnectionPoolEntry::Connecting(c)) = c.connections.get(&opts) {
                        c.clone()
                    } else {
                        panic!("missing test connection")
                    }
                })
                .unwrap()
                .await
                .unwrap();

            connection.simulate_disconnect(&cx);
        })
    }

    #[cfg(any(test, feature = "test-support"))]
    pub fn fake_server(
        client_cx: &mut gpui::TestAppContext,
        server_cx: &mut gpui::TestAppContext,
    ) -> (SshConnectionOptions, Arc<ChannelClient>) {
        let port = client_cx
            .update(|cx| cx.default_global::<ConnectionPool>().connections.len() as u16 + 1);
        let opts = SshConnectionOptions {
            host: "<fake>".to_string(),
            port: Some(port),
            ..Default::default()
        };
        let (outgoing_tx, _) = mpsc::unbounded::<Envelope>();
        let (_, incoming_rx) = mpsc::unbounded::<Envelope>();
        let server_client =
            server_cx.update(|cx| ChannelClient::new(incoming_rx, outgoing_tx, cx, "fake-server"));
        let connection: Arc<dyn RemoteConnection> = Arc::new(fake::FakeRemoteConnection {
            connection_options: opts.clone(),
            server_cx: fake::SendableCx::new(server_cx),
            server_channel: server_client.clone(),
        });

        client_cx.update(|cx| {
            cx.update_default_global(|c: &mut ConnectionPool, cx| {
                c.connections.insert(
                    opts.clone(),
                    ConnectionPoolEntry::Connecting(
                        cx.foreground_executor()
                            .spawn({
                                let connection = connection.clone();
                                async move { Ok(connection.clone()) }
                            })
                            .shared(),
                    ),
                );
            })
        });

        (opts, server_client)
    }

    #[cfg(any(test, feature = "test-support"))]
    pub async fn fake_client(
        opts: SshConnectionOptions,
        client_cx: &mut gpui::TestAppContext,
    ) -> Model<Self> {
        let (_tx, rx) = oneshot::channel();
        client_cx
            .update(|cx| {
                Self::new(
                    ConnectionIdentifier::setup(),
                    opts,
                    rx,
                    Arc::new(fake::Delegate),
                    cx,
                )
            })
            .await
            .unwrap()
            .unwrap()
    }
}

enum ConnectionPoolEntry {
    Connecting(Shared<Task<Result<Arc<dyn RemoteConnection>, Arc<anyhow::Error>>>>),
    Connected(Weak<dyn RemoteConnection>),
}

#[derive(Default)]
struct ConnectionPool {
    connections: HashMap<SshConnectionOptions, ConnectionPoolEntry>,
}

impl Global for ConnectionPool {}

impl ConnectionPool {
    pub fn connect(
        &mut self,
        opts: SshConnectionOptions,
        delegate: &Arc<dyn SshClientDelegate>,
        cx: &mut AppContext,
    ) -> Shared<Task<Result<Arc<dyn RemoteConnection>, Arc<anyhow::Error>>>> {
        let connection = self.connections.get(&opts);
        match connection {
            Some(ConnectionPoolEntry::Connecting(task)) => {
                let delegate = delegate.clone();
                cx.spawn(|mut cx| async move {
                    delegate.set_status(Some("Waiting for existing connection attempt"), &mut cx);
                })
                .detach();
                return task.clone();
            }
            Some(ConnectionPoolEntry::Connected(ssh)) => {
                if let Some(ssh) = ssh.upgrade() {
                    if !ssh.has_been_killed() {
                        return Task::ready(Ok(ssh)).shared();
                    }
                }
                self.connections.remove(&opts);
            }
            None => {}
        }

        let task = cx
            .spawn({
                let opts = opts.clone();
                let delegate = delegate.clone();
                |mut cx| async move {
                    let connection = SshRemoteConnection::new(opts.clone(), delegate, &mut cx)
                        .await
                        .map(|connection| Arc::new(connection) as Arc<dyn RemoteConnection>);

                    cx.update_global(|pool: &mut Self, _| {
                        debug_assert!(matches!(
                            pool.connections.get(&opts),
                            Some(ConnectionPoolEntry::Connecting(_))
                        ));
                        match connection {
                            Ok(connection) => {
                                pool.connections.insert(
                                    opts.clone(),
                                    ConnectionPoolEntry::Connected(Arc::downgrade(&connection)),
                                );
                                Ok(connection)
                            }
                            Err(error) => {
                                pool.connections.remove(&opts);
                                Err(Arc::new(error))
                            }
                        }
                    })?
                }
            })
            .shared();

        self.connections
            .insert(opts.clone(), ConnectionPoolEntry::Connecting(task.clone()));
        task
    }
}

impl From<SshRemoteClient> for AnyProtoClient {
    fn from(client: SshRemoteClient) -> Self {
        AnyProtoClient::new(client.client.clone())
    }
}

#[async_trait(?Send)]
trait RemoteConnection: Send + Sync {
    #[allow(clippy::too_many_arguments)]
    fn start_proxy(
        &self,
        unique_identifier: String,
        reconnect: bool,
        incoming_tx: UnboundedSender<Envelope>,
        outgoing_rx: UnboundedReceiver<Envelope>,
        connection_activity_tx: Sender<()>,
        delegate: Arc<dyn SshClientDelegate>,
        cx: &mut AsyncAppContext,
    ) -> Task<Result<i32>>;
<<<<<<< HEAD
    async fn get_remote_binary_path(
        &self,
        delegate: &Arc<dyn SshClientDelegate>,
        reconnect: bool,
        cx: &mut AsyncAppContext,
    ) -> Result<PathBuf>;
    fn upload_directory(
        &self,
        src_path: PathBuf,
        dest_path: PathBuf,
        cx: &AppContext,
    ) -> Task<Result<()>>;
=======
>>>>>>> 1aac35cc
    async fn kill(&self) -> Result<()>;
    fn has_been_killed(&self) -> bool;
    fn ssh_args(&self) -> Vec<String>;
    fn connection_options(&self) -> SshConnectionOptions;

    #[cfg(any(test, feature = "test-support"))]
    fn simulate_disconnect(&self, _: &AsyncAppContext) {}
}

struct SshRemoteConnection {
    socket: SshSocket,
    master_process: Mutex<Option<process::Child>>,
    remote_binary_path: Option<PathBuf>,
    _temp_dir: TempDir,
}

#[async_trait(?Send)]
impl RemoteConnection for SshRemoteConnection {
    async fn kill(&self) -> Result<()> {
        let Some(mut process) = self.master_process.lock().take() else {
            return Ok(());
        };
        process.kill().ok();
        process.status().await?;
        Ok(())
    }

    fn has_been_killed(&self) -> bool {
        self.master_process.lock().is_none()
    }

    fn ssh_args(&self) -> Vec<String> {
        self.socket.ssh_args()
    }

    fn connection_options(&self) -> SshConnectionOptions {
        self.socket.connection_options.clone()
    }
<<<<<<< HEAD

    fn upload_directory(
        &self,
        src_path: PathBuf,
        dest_path: PathBuf,
        cx: &AppContext,
    ) -> Task<Result<()>> {
        let mut command = process::Command::new("scp");
        let output = self
            .socket
            .ssh_options(&mut command)
            .args(
                self.socket
                    .connection_options
                    .port
                    .map(|port| vec!["-P".to_string(), port.to_string()])
                    .unwrap_or_default(),
            )
            .arg("-r")
            .arg(&src_path)
            .arg(format!(
                "{}:{}",
                self.socket.connection_options.scp_url(),
                dest_path.display()
            ))
            .output();

        cx.background_executor().spawn(async move {
            let output = output.await?;

            if !output.status.success() {
                return Err(anyhow!(
                    "failed to upload directory {} -> {}: {}",
                    src_path.display(),
                    dest_path.display(),
                    String::from_utf8_lossy(&output.stderr)
                ));
            }

            Ok(())
        })
    }

    async fn get_remote_binary_path(
        &self,
        delegate: &Arc<dyn SshClientDelegate>,
        reconnect: bool,
        cx: &mut AsyncAppContext,
    ) -> Result<PathBuf> {
        let platform = self.platform;
        let remote_binary_path = delegate.remote_server_binary_path(platform, cx)?;
        if !reconnect {
            self.ensure_server_binary(&delegate, &remote_binary_path, platform, cx)
                .await?;
        }

        let socket = self.socket.clone();
        run_cmd(socket.ssh_command(&remote_binary_path.to_string_lossy(), &["version"])).await?;
        Ok(remote_binary_path)
    }

=======
>>>>>>> 1aac35cc
    fn start_proxy(
        &self,
        unique_identifier: String,
        reconnect: bool,
        incoming_tx: UnboundedSender<Envelope>,
        outgoing_rx: UnboundedReceiver<Envelope>,
        connection_activity_tx: Sender<()>,
        delegate: Arc<dyn SshClientDelegate>,
        cx: &mut AsyncAppContext,
    ) -> Task<Result<i32>> {
        delegate.set_status(Some("Starting proxy"), cx);

        let Some(remote_binary_path) = self.remote_binary_path.clone() else {
            return Task::ready(Err(anyhow!("Remote binary path not set")));
        };

        let mut start_proxy_command = shell_script!(
            "exec {binary_path} proxy --identifier {identifier}",
            binary_path = &remote_binary_path.to_string_lossy(),
            identifier = &unique_identifier,
        );

        if let Some(rust_log) = std::env::var("RUST_LOG").ok() {
            start_proxy_command = format!(
                "RUST_LOG={} {}",
                shlex::try_quote(&rust_log).unwrap(),
                start_proxy_command
            )
        }
        if let Some(rust_backtrace) = std::env::var("RUST_BACKTRACE").ok() {
            start_proxy_command = format!(
                "RUST_BACKTRACE={} {}",
                shlex::try_quote(&rust_backtrace).unwrap(),
                start_proxy_command
            )
        }
        if reconnect {
            start_proxy_command.push_str(" --reconnect");
        }

        let ssh_proxy_process = match self
            .socket
            .ssh_command("sh", &["-c", &start_proxy_command])
            // IMPORTANT: we kill this process when we drop the task that uses it.
            .kill_on_drop(true)
            .spawn()
        {
            Ok(process) => process,
            Err(error) => {
                return Task::ready(Err(anyhow!("failed to spawn remote server: {}", error)))
            }
        };

        Self::multiplex(
            ssh_proxy_process,
            incoming_tx,
            outgoing_rx,
            connection_activity_tx,
            &cx,
        )
    }
}

impl SshRemoteConnection {
    #[cfg(not(unix))]
    async fn new(
        _connection_options: SshConnectionOptions,
        _delegate: Arc<dyn SshClientDelegate>,
        _cx: &mut AsyncAppContext,
    ) -> Result<Self> {
        Err(anyhow!("ssh is not supported on this platform"))
    }

    #[cfg(unix)]
    async fn new(
        connection_options: SshConnectionOptions,
        delegate: Arc<dyn SshClientDelegate>,
        cx: &mut AsyncAppContext,
    ) -> Result<Self> {
        use futures::AsyncWriteExt as _;
        use futures::{io::BufReader, AsyncBufReadExt as _};
        use smol::net::unix::UnixStream;
        use smol::{fs::unix::PermissionsExt as _, net::unix::UnixListener};
        use util::ResultExt as _;

        delegate.set_status(Some("Connecting"), cx);

        let url = connection_options.ssh_url();
        let temp_dir = tempfile::Builder::new()
            .prefix("zed-ssh-session")
            .tempdir()?;

        // Create a domain socket listener to handle requests from the askpass program.
        let askpass_socket = temp_dir.path().join("askpass.sock");
        let (askpass_opened_tx, askpass_opened_rx) = oneshot::channel::<()>();
        let listener =
            UnixListener::bind(&askpass_socket).context("failed to create askpass socket")?;

        let (askpass_kill_master_tx, askpass_kill_master_rx) = oneshot::channel::<UnixStream>();
        let mut kill_tx = Some(askpass_kill_master_tx);

        let askpass_task = cx.spawn({
            let delegate = delegate.clone();
            |mut cx| async move {
                let mut askpass_opened_tx = Some(askpass_opened_tx);

                while let Ok((mut stream, _)) = listener.accept().await {
                    if let Some(askpass_opened_tx) = askpass_opened_tx.take() {
                        askpass_opened_tx.send(()).ok();
                    }
                    let mut buffer = Vec::new();
                    let mut reader = BufReader::new(&mut stream);
                    if reader.read_until(b'\0', &mut buffer).await.is_err() {
                        buffer.clear();
                    }
                    let password_prompt = String::from_utf8_lossy(&buffer);
                    if let Some(password) = delegate
                        .ask_password(password_prompt.to_string(), &mut cx)
                        .await
                        .context("failed to get ssh password")
                        .and_then(|p| p)
                        .log_err()
                    {
                        stream.write_all(password.as_bytes()).await.log_err();
                    } else {
                        if let Some(kill_tx) = kill_tx.take() {
                            kill_tx.send(stream).log_err();
                            break;
                        }
                    }
                }
            }
        });

        // Create an askpass script that communicates back to this process.
        let askpass_script = format!(
            "{shebang}\n{print_args} | nc -U {askpass_socket} 2> /dev/null \n",
            askpass_socket = askpass_socket.display(),
            print_args = "printf '%s\\0' \"$@\"",
            shebang = "#!/bin/sh",
        );
        let askpass_script_path = temp_dir.path().join("askpass.sh");
        fs::write(&askpass_script_path, askpass_script).await?;
        fs::set_permissions(&askpass_script_path, std::fs::Permissions::from_mode(0o755)).await?;

        // Start the master SSH process, which does not do anything except for establish
        // the connection and keep it open, allowing other ssh commands to reuse it
        // via a control socket.
        let socket_path = temp_dir.path().join("ssh.sock");

        let mut master_process = process::Command::new("ssh")
            .stdin(Stdio::null())
            .stdout(Stdio::piped())
            .stderr(Stdio::piped())
            .env("SSH_ASKPASS_REQUIRE", "force")
            .env("SSH_ASKPASS", &askpass_script_path)
            .args(connection_options.additional_args().unwrap_or(&Vec::new()))
            .args([
                "-N",
                "-o",
                "ControlPersist=no",
                "-o",
                "ControlMaster=yes",
                "-o",
            ])
            .arg(format!("ControlPath={}", socket_path.display()))
            .arg(&url)
            .kill_on_drop(true)
            .spawn()?;

        // Wait for this ssh process to close its stdout, indicating that authentication
        // has completed.
        let mut stdout = master_process.stdout.take().unwrap();
        let mut output = Vec::new();
        let connection_timeout = Duration::from_secs(10);

        let result = select_biased! {
            _ = askpass_opened_rx.fuse() => {
                select_biased! {
                    stream = askpass_kill_master_rx.fuse() => {
                        master_process.kill().ok();
                        drop(stream);
                        Err(anyhow!("SSH connection canceled"))
                    }
                    // If the askpass script has opened, that means the user is typing
                    // their password, in which case we don't want to timeout anymore,
                    // since we know a connection has been established.
                    result = stdout.read_to_end(&mut output).fuse() => {
                        result?;
                        Ok(())
                    }
                }
            }
            _ = stdout.read_to_end(&mut output).fuse() => {
                Ok(())
            }
            _ = futures::FutureExt::fuse(smol::Timer::after(connection_timeout)) => {
                Err(anyhow!("Exceeded {:?} timeout trying to connect to host", connection_timeout))
            }
        };

        if let Err(e) = result {
            return Err(e.context("Failed to connect to host"));
        }

        drop(askpass_task);

        if master_process.try_status()?.is_some() {
            output.clear();
            let mut stderr = master_process.stderr.take().unwrap();
            stderr.read_to_end(&mut output).await?;

            let error_message = format!(
                "failed to connect: {}",
                String::from_utf8_lossy(&output).trim()
            );
            Err(anyhow!(error_message))?;
        }

        let socket = SshSocket {
            connection_options,
            socket_path,
        };

        let mut this = Self {
            socket,
            master_process: Mutex::new(Some(master_process)),
            _temp_dir: temp_dir,
            remote_binary_path: None,
        };

        let (release_channel, version, commit) = cx.update(|cx| {
            (
                ReleaseChannel::global(cx),
                AppVersion::global(cx),
                AppCommitSha::try_global(cx),
            )
        })?;
        this.remote_binary_path = Some(
            this.ensure_server_binary(&delegate, release_channel, version, commit, cx)
                .await?,
        );

        Ok(this)
    }

    async fn platform(&self) -> Result<SshPlatform> {
        let uname = self.socket.run_command("uname", &["-sm"]).await?;
        let Some((os, arch)) = uname.split_once(" ") else {
            Err(anyhow!("unknown uname: {uname:?}"))?
        };

        let os = match os.trim() {
            "Darwin" => "macos",
            "Linux" => "linux",
            _ => Err(anyhow!("unknown uname os {os:?}"))?,
        };
        let arch = if arch.starts_with("arm") || arch.starts_with("aarch64") {
            "aarch64"
        } else if arch.starts_with("x86") || arch.starts_with("i686") {
            "x86_64"
        } else {
            Err(anyhow!("unknown uname architecture {arch:?}"))?
        };

        Ok(SshPlatform { os, arch })
    }

    fn multiplex(
        mut ssh_proxy_process: Child,
        incoming_tx: UnboundedSender<Envelope>,
        mut outgoing_rx: UnboundedReceiver<Envelope>,
        mut connection_activity_tx: Sender<()>,
        cx: &AsyncAppContext,
    ) -> Task<Result<i32>> {
        let mut child_stderr = ssh_proxy_process.stderr.take().unwrap();
        let mut child_stdout = ssh_proxy_process.stdout.take().unwrap();
        let mut child_stdin = ssh_proxy_process.stdin.take().unwrap();

        let mut stdin_buffer = Vec::new();
        let mut stdout_buffer = Vec::new();
        let mut stderr_buffer = Vec::new();
        let mut stderr_offset = 0;

        let stdin_task = cx.background_executor().spawn(async move {
            while let Some(outgoing) = outgoing_rx.next().await {
                write_message(&mut child_stdin, &mut stdin_buffer, outgoing).await?;
            }
            anyhow::Ok(())
        });

        let stdout_task = cx.background_executor().spawn({
            let mut connection_activity_tx = connection_activity_tx.clone();
            async move {
                loop {
                    stdout_buffer.resize(MESSAGE_LEN_SIZE, 0);
                    let len = child_stdout.read(&mut stdout_buffer).await?;

                    if len == 0 {
                        return anyhow::Ok(());
                    }

                    if len < MESSAGE_LEN_SIZE {
                        child_stdout.read_exact(&mut stdout_buffer[len..]).await?;
                    }

                    let message_len = message_len_from_buffer(&stdout_buffer);
                    let envelope =
                        read_message_with_len(&mut child_stdout, &mut stdout_buffer, message_len)
                            .await?;
                    connection_activity_tx.try_send(()).ok();
                    incoming_tx.unbounded_send(envelope).ok();
                }
            }
        });

        let stderr_task: Task<anyhow::Result<()>> = cx.background_executor().spawn(async move {
            loop {
                stderr_buffer.resize(stderr_offset + 1024, 0);

                let len = child_stderr
                    .read(&mut stderr_buffer[stderr_offset..])
                    .await?;
                if len == 0 {
                    return anyhow::Ok(());
                }

                stderr_offset += len;
                let mut start_ix = 0;
                while let Some(ix) = stderr_buffer[start_ix..stderr_offset]
                    .iter()
                    .position(|b| b == &b'\n')
                {
                    let line_ix = start_ix + ix;
                    let content = &stderr_buffer[start_ix..line_ix];
                    start_ix = line_ix + 1;
                    if let Ok(record) = serde_json::from_slice::<LogRecord>(content) {
                        record.log(log::logger())
                    } else {
                        eprintln!("(remote) {}", String::from_utf8_lossy(content));
                    }
                }
                stderr_buffer.drain(0..start_ix);
                stderr_offset -= start_ix;

                connection_activity_tx.try_send(()).ok();
            }
        });

        cx.spawn(|_| async move {
            let result = futures::select! {
                result = stdin_task.fuse() => {
                    result.context("stdin")
                }
                result = stdout_task.fuse() => {
                    result.context("stdout")
                }
                result = stderr_task.fuse() => {
                    result.context("stderr")
                }
            };

            let status = ssh_proxy_process.status().await?.code().unwrap_or(1);
            match result {
                Ok(_) => Ok(status),
                Err(error) => Err(error),
            }
        })
    }

    #[allow(unused)]
    async fn ensure_server_binary(
        &self,
        delegate: &Arc<dyn SshClientDelegate>,
        release_channel: ReleaseChannel,
        version: SemanticVersion,
        commit: Option<AppCommitSha>,
        cx: &mut AsyncAppContext,
    ) -> Result<PathBuf> {
        let version_str = match release_channel {
            ReleaseChannel::Nightly => {
                let commit = commit.map(|s| s.0.to_string()).unwrap_or_default();

                format!("{}-{}", version, commit)
            }
            ReleaseChannel::Dev => "build".to_string(),
            _ => version.to_string(),
        };
        let binary_name = format!(
            "zed-remote-server-{}-{}",
            release_channel.dev_name(),
            version_str
        );
        let dst_path = paths::remote_server_dir_relative().join(binary_name);
        let tmp_path_gz = PathBuf::from(format!(
            "{}-download-{}.gz",
            dst_path.to_string_lossy(),
            std::process::id()
        ));

        #[cfg(debug_assertions)]
        if std::env::var("ZED_BUILD_REMOTE_SERVER").is_ok() {
            let src_path = self
                .build_local(self.platform().await?, delegate, cx)
                .await?;
            self.upload_local_server_binary(&src_path, &tmp_path_gz, delegate, cx)
                .await?;
            self.extract_server_binary(&dst_path, &tmp_path_gz, delegate, cx)
                .await?;
            return Ok(dst_path);
        }

        if self
            .socket
            .run_command(&dst_path.to_string_lossy(), &["version"])
            .await
            .is_ok()
        {
            return Ok(dst_path);
        }

        let wanted_version = cx.update(|cx| match release_channel {
            ReleaseChannel::Nightly => Ok(None),
            ReleaseChannel::Dev => {
                anyhow::bail!(
                    "ZED_BUILD_REMOTE_SERVER is not set and no remote server exists at ({:?})",
                    dst_path
                )
            }
            _ => Ok(Some(AppVersion::global(cx))),
        })??;

        let platform = self.platform().await?;

        if !self.socket.connection_options.upload_binary_over_ssh {
            if let Some((url, body)) = delegate
                .get_download_params(platform, release_channel, wanted_version, cx)
                .await?
            {
                match self
                    .download_binary_on_server(&url, &body, &tmp_path_gz, delegate, cx)
                    .await
                {
                    Ok(_) => {
                        self.extract_server_binary(&dst_path, &tmp_path_gz, delegate, cx)
                            .await?;
                        return Ok(dst_path);
                    }
                    Err(e) => {
                        log::error!(
                            "Failed to download binary on server, attempting to upload server: {}",
                            e
                        )
                    }
                }
            }
        }

        let src_path = delegate
            .download_server_binary_locally(platform, release_channel, wanted_version, cx)
            .await?;
        self.upload_local_server_binary(&src_path, &tmp_path_gz, delegate, cx)
            .await?;
        self.extract_server_binary(&dst_path, &tmp_path_gz, delegate, cx)
            .await?;
        return Ok(dst_path);
    }

    async fn download_binary_on_server(
        &self,
        url: &str,
        body: &str,
        tmp_path_gz: &Path,
        delegate: &Arc<dyn SshClientDelegate>,
        cx: &mut AsyncAppContext,
    ) -> Result<()> {
        if let Some(parent) = tmp_path_gz.parent() {
            self.socket
                .run_command("mkdir", &["-p", &parent.to_string_lossy()])
                .await?;
        }

        delegate.set_status(Some("Downloading remote development server on host"), cx);

        match self
            .socket
            .run_command(
                "curl",
                &[
                    "-f",
                    "-L",
                    "-X",
                    "GET",
                    "-H",
                    "Content-Type: application/json",
                    "-d",
                    &body,
                    &url,
                    "-o",
                    &tmp_path_gz.to_string_lossy(),
                ],
            )
            .await
        {
            Ok(_) => {}
            Err(e) => {
                if self.socket.run_command("which", &["curl"]).await.is_ok() {
                    return Err(e);
                }

                match self
                    .socket
                    .run_command(
                        "wget",
                        &[
                            "--max-redirect=5",
                            "--method=GET",
                            "--header=Content-Type: application/json",
                            "--body-data",
                            &body,
                            &url,
                            "-O",
                            &tmp_path_gz.to_string_lossy(),
                        ],
                    )
                    .await
                {
                    Ok(_) => {}
                    Err(e) => {
                        if self.socket.run_command("which", &["wget"]).await.is_ok() {
                            return Err(e);
                        } else {
                            anyhow::bail!("Neither curl nor wget is available");
                        }
                    }
                }
            }
        }

        Ok(())
    }

    async fn upload_local_server_binary(
        &self,
        src_path: &Path,
        tmp_path_gz: &Path,
        delegate: &Arc<dyn SshClientDelegate>,
        cx: &mut AsyncAppContext,
    ) -> Result<()> {
        if let Some(parent) = tmp_path_gz.parent() {
            self.socket
                .run_command("mkdir", &["-p", &parent.to_string_lossy()])
                .await?;
        }

        let src_stat = fs::metadata(&src_path).await?;
        let size = src_stat.len();

        let t0 = Instant::now();
        delegate.set_status(Some("Uploading remote development server"), cx);
        log::info!(
            "uploading remote development server to {:?} ({}kb)",
            tmp_path_gz,
            size / 1024
        );
        self.upload_file(&src_path, &tmp_path_gz)
            .await
            .context("failed to upload server binary")?;
        log::info!("uploaded remote development server in {:?}", t0.elapsed());
        Ok(())
    }

    async fn extract_server_binary(
        &self,
        dst_path: &Path,
        tmp_path_gz: &Path,
        delegate: &Arc<dyn SshClientDelegate>,
        cx: &mut AsyncAppContext,
    ) -> Result<()> {
        delegate.set_status(Some("Extracting remote development server"), cx);
        let server_mode = 0o755;

        let script = shell_script!(
            "gunzip -f {tmp_path_gz} && chmod {server_mode} {tmp_path} && mv {tmp_path} {dst_path}",
            tmp_path_gz = &tmp_path_gz.to_string_lossy(),
            tmp_path = &tmp_path_gz.to_string_lossy().strip_suffix(".gz").unwrap(),
            server_mode = &format!("{:o}", server_mode),
            dst_path = &dst_path.to_string_lossy()
        );
        self.socket.run_command("sh", &["-c", &script]).await?;
        Ok(())
    }

    async fn upload_file(&self, src_path: &Path, dest_path: &Path) -> Result<()> {
        log::debug!("uploading file {:?} to {:?}", src_path, dest_path);
        let mut command = process::Command::new("scp");
        let output = self
            .socket
            .ssh_options(&mut command)
            .args(
                self.socket
                    .connection_options
                    .port
                    .map(|port| vec!["-P".to_string(), port.to_string()])
                    .unwrap_or_default(),
            )
            .arg(src_path)
            .arg(format!(
                "{}:{}",
                self.socket.connection_options.scp_url(),
                dest_path.display()
            ))
            .output()
            .await?;

        if output.status.success() {
            Ok(())
        } else {
            Err(anyhow!(
                "failed to upload file {} -> {}: {}",
                src_path.display(),
                dest_path.display(),
                String::from_utf8_lossy(&output.stderr)
            ))
        }
    }

    #[cfg(debug_assertions)]
    async fn build_local(
        &self,
        platform: SshPlatform,
        delegate: &Arc<dyn SshClientDelegate>,
        cx: &mut AsyncAppContext,
    ) -> Result<PathBuf> {
        use smol::process::{Command, Stdio};

        async fn run_cmd(command: &mut Command) -> Result<()> {
            let output = command
                .kill_on_drop(true)
                .stderr(Stdio::inherit())
                .output()
                .await?;
            if !output.status.success() {
                Err(anyhow!("Failed to run command: {:?}", command))?;
            }
            Ok(())
        }

        if platform.arch == std::env::consts::ARCH && platform.os == std::env::consts::OS {
            delegate.set_status(Some("Building remote server binary from source"), cx);
            log::info!("building remote server binary from source");
            run_cmd(Command::new("cargo").args([
                "build",
                "--package",
                "remote_server",
                "--features",
                "debug-embed",
                "--target-dir",
                "target/remote_server",
            ]))
            .await?;

            delegate.set_status(Some("Compressing binary"), cx);

            run_cmd(Command::new("gzip").args([
                "-9",
                "-f",
                "target/remote_server/debug/remote_server",
            ]))
            .await?;

            let path = std::env::current_dir()?.join("target/remote_server/debug/remote_server.gz");
            return Ok(path);
        }
        let Some(triple) = platform.triple() else {
            anyhow::bail!("can't cross compile for: {:?}", platform);
        };
        smol::fs::create_dir_all("target/remote_server").await?;

        delegate.set_status(Some("Installing cross.rs for cross-compilation"), cx);
        log::info!("installing cross");
        run_cmd(Command::new("cargo").args([
            "install",
            "cross",
            "--git",
            "https://github.com/cross-rs/cross",
        ]))
        .await?;

        delegate.set_status(
            Some(&format!(
                "Building remote server binary from source for {} with Docker",
                &triple
            )),
            cx,
        );
        log::info!("building remote server binary from source for {}", &triple);
        run_cmd(
            Command::new("cross")
                .args([
                    "build",
                    "--package",
                    "remote_server",
                    "--features",
                    "debug-embed",
                    "--target-dir",
                    "target/remote_server",
                    "--target",
                    &triple,
                ])
                .env(
                    "CROSS_CONTAINER_OPTS",
                    "--mount type=bind,src=./target,dst=/app/target",
                ),
        )
        .await?;

        delegate.set_status(Some("Compressing binary"), cx);

        run_cmd(Command::new("gzip").args([
            "-9",
            "-f",
            &format!("target/remote_server/{}/debug/remote_server", triple),
        ]))
        .await?;

        let path = std::env::current_dir()?.join(format!(
            "target/remote_server/{}/debug/remote_server.gz",
            triple
        ));

        return Ok(path);
    }
}

type ResponseChannels = Mutex<HashMap<MessageId, oneshot::Sender<(Envelope, oneshot::Sender<()>)>>>;

pub struct ChannelClient {
    next_message_id: AtomicU32,
    outgoing_tx: Mutex<mpsc::UnboundedSender<Envelope>>,
    buffer: Mutex<VecDeque<Envelope>>,
    response_channels: ResponseChannels,
    message_handlers: Mutex<ProtoMessageHandlerSet>,
    max_received: AtomicU32,
    name: &'static str,
    task: Mutex<Task<Result<()>>>,
}

impl ChannelClient {
    pub fn new(
        incoming_rx: mpsc::UnboundedReceiver<Envelope>,
        outgoing_tx: mpsc::UnboundedSender<Envelope>,
        cx: &AppContext,
        name: &'static str,
    ) -> Arc<Self> {
        Arc::new_cyclic(|this| Self {
            outgoing_tx: Mutex::new(outgoing_tx),
            next_message_id: AtomicU32::new(0),
            max_received: AtomicU32::new(0),
            response_channels: ResponseChannels::default(),
            message_handlers: Default::default(),
            buffer: Mutex::new(VecDeque::new()),
            name,
            task: Mutex::new(Self::start_handling_messages(
                this.clone(),
                incoming_rx,
                &cx.to_async(),
            )),
        })
    }

    fn start_handling_messages(
        this: Weak<Self>,
        mut incoming_rx: mpsc::UnboundedReceiver<Envelope>,
        cx: &AsyncAppContext,
    ) -> Task<Result<()>> {
        cx.spawn(|cx| async move {
            let peer_id = PeerId { owner_id: 0, id: 0 };
            while let Some(incoming) = incoming_rx.next().await {
                let Some(this) = this.upgrade() else {
                    return anyhow::Ok(());
                };
                if let Some(ack_id) = incoming.ack_id {
                    let mut buffer = this.buffer.lock();
                    while buffer.front().is_some_and(|msg| msg.id <= ack_id) {
                        buffer.pop_front();
                    }
                }
                if let Some(proto::envelope::Payload::FlushBufferedMessages(_)) = &incoming.payload
                {
                    log::debug!(
                        "{}:ssh message received. name:FlushBufferedMessages",
                        this.name
                    );
                    {
                        let buffer = this.buffer.lock();
                        for envelope in buffer.iter() {
                            this.outgoing_tx
                                .lock()
                                .unbounded_send(envelope.clone())
                                .ok();
                        }
                    }
                    let mut envelope = proto::Ack {}.into_envelope(0, Some(incoming.id), None);
                    envelope.id = this.next_message_id.fetch_add(1, SeqCst);
                    this.outgoing_tx.lock().unbounded_send(envelope).ok();
                    continue;
                }

                this.max_received.store(incoming.id, SeqCst);

                if let Some(request_id) = incoming.responding_to {
                    let request_id = MessageId(request_id);
                    let sender = this.response_channels.lock().remove(&request_id);
                    if let Some(sender) = sender {
                        let (tx, rx) = oneshot::channel();
                        if incoming.payload.is_some() {
                            sender.send((incoming, tx)).ok();
                        }
                        rx.await.ok();
                    }
                } else if let Some(envelope) =
                    build_typed_envelope(peer_id, Instant::now(), incoming)
                {
                    let type_name = envelope.payload_type_name();
                    if let Some(future) = ProtoMessageHandlerSet::handle_message(
                        &this.message_handlers,
                        envelope,
                        this.clone().into(),
                        cx.clone(),
                    ) {
                        log::debug!("{}:ssh message received. name:{type_name}", this.name);
                        cx.foreground_executor()
                            .spawn(async move {
                                match future.await {
                                    Ok(_) => {
                                        log::debug!(
                                            "{}:ssh message handled. name:{type_name}",
                                            this.name
                                        );
                                    }
                                    Err(error) => {
                                        log::error!(
                                            "{}:error handling message. type:{}, error:{}",
                                            this.name,
                                            type_name,
                                            format!("{error:#}").lines().fold(
                                                String::new(),
                                                |mut message, line| {
                                                    if !message.is_empty() {
                                                        message.push(' ');
                                                    }
                                                    message.push_str(line);
                                                    message
                                                }
                                            )
                                        );
                                    }
                                }
                            })
                            .detach()
                    } else {
                        log::error!("{}:unhandled ssh message name:{type_name}", this.name);
                    }
                }
            }
            anyhow::Ok(())
        })
    }

    pub fn reconnect(
        self: &Arc<Self>,
        incoming_rx: UnboundedReceiver<Envelope>,
        outgoing_tx: UnboundedSender<Envelope>,
        cx: &AsyncAppContext,
    ) {
        *self.outgoing_tx.lock() = outgoing_tx;
        *self.task.lock() = Self::start_handling_messages(Arc::downgrade(self), incoming_rx, cx);
    }

    pub fn subscribe_to_entity<E: 'static>(&self, remote_id: u64, entity: &Model<E>) {
        let id = (TypeId::of::<E>(), remote_id);

        let mut message_handlers = self.message_handlers.lock();
        if message_handlers
            .entities_by_type_and_remote_id
            .contains_key(&id)
        {
            panic!("already subscribed to entity");
        }

        message_handlers.entities_by_type_and_remote_id.insert(
            id,
            EntityMessageSubscriber::Entity {
                handle: entity.downgrade().into(),
            },
        );
    }

    pub fn request<T: RequestMessage>(
        &self,
        payload: T,
    ) -> impl 'static + Future<Output = Result<T::Response>> {
        self.request_internal(payload, true)
    }

    fn request_internal<T: RequestMessage>(
        &self,
        payload: T,
        use_buffer: bool,
    ) -> impl 'static + Future<Output = Result<T::Response>> {
        log::debug!("ssh request start. name:{}", T::NAME);
        let response =
            self.request_dynamic(payload.into_envelope(0, None, None), T::NAME, use_buffer);
        async move {
            let response = response.await?;
            log::debug!("ssh request finish. name:{}", T::NAME);
            T::Response::from_envelope(response)
                .ok_or_else(|| anyhow!("received a response of the wrong type"))
        }
    }

    pub async fn resync(&self, timeout: Duration) -> Result<()> {
        smol::future::or(
            async {
                self.request_internal(proto::FlushBufferedMessages {}, false)
                    .await?;

                for envelope in self.buffer.lock().iter() {
                    self.outgoing_tx
                        .lock()
                        .unbounded_send(envelope.clone())
                        .ok();
                }
                Ok(())
            },
            async {
                smol::Timer::after(timeout).await;
                Err(anyhow!("Timeout detected"))
            },
        )
        .await
    }

    pub async fn ping(&self, timeout: Duration) -> Result<()> {
        smol::future::or(
            async {
                self.request(proto::Ping {}).await?;
                Ok(())
            },
            async {
                smol::Timer::after(timeout).await;
                Err(anyhow!("Timeout detected"))
            },
        )
        .await
    }

    pub fn send<T: EnvelopedMessage>(&self, payload: T) -> Result<()> {
        log::debug!("ssh send name:{}", T::NAME);
        self.send_dynamic(payload.into_envelope(0, None, None))
    }

    fn request_dynamic(
        &self,
        mut envelope: proto::Envelope,
        type_name: &'static str,
        use_buffer: bool,
    ) -> impl 'static + Future<Output = Result<proto::Envelope>> {
        envelope.id = self.next_message_id.fetch_add(1, SeqCst);
        let (tx, rx) = oneshot::channel();
        let mut response_channels_lock = self.response_channels.lock();
        response_channels_lock.insert(MessageId(envelope.id), tx);
        drop(response_channels_lock);

        let result = if use_buffer {
            self.send_buffered(envelope)
        } else {
            self.send_unbuffered(envelope)
        };
        async move {
            if let Err(error) = &result {
                log::error!("failed to send message: {}", error);
                return Err(anyhow!("failed to send message: {}", error));
            }

            let response = rx.await.context("connection lost")?.0;
            if let Some(proto::envelope::Payload::Error(error)) = &response.payload {
                return Err(RpcError::from_proto(error, type_name));
            }
            Ok(response)
        }
    }

    pub fn send_dynamic(&self, mut envelope: proto::Envelope) -> Result<()> {
        envelope.id = self.next_message_id.fetch_add(1, SeqCst);
        self.send_buffered(envelope)
    }

    fn send_buffered(&self, mut envelope: proto::Envelope) -> Result<()> {
        envelope.ack_id = Some(self.max_received.load(SeqCst));
        self.buffer.lock().push_back(envelope.clone());
        // ignore errors on send (happen while we're reconnecting)
        // assume that the global "disconnected" overlay is sufficient.
        self.outgoing_tx.lock().unbounded_send(envelope).ok();
        Ok(())
    }

    fn send_unbuffered(&self, mut envelope: proto::Envelope) -> Result<()> {
        envelope.ack_id = Some(self.max_received.load(SeqCst));
        self.outgoing_tx.lock().unbounded_send(envelope).ok();
        Ok(())
    }
}

impl ProtoClient for ChannelClient {
    fn request(
        &self,
        envelope: proto::Envelope,
        request_type: &'static str,
    ) -> BoxFuture<'static, Result<proto::Envelope>> {
        self.request_dynamic(envelope, request_type, true).boxed()
    }

    fn send(&self, envelope: proto::Envelope, _message_type: &'static str) -> Result<()> {
        self.send_dynamic(envelope)
    }

    fn send_response(&self, envelope: Envelope, _message_type: &'static str) -> anyhow::Result<()> {
        self.send_dynamic(envelope)
    }

    fn message_handler_set(&self) -> &Mutex<ProtoMessageHandlerSet> {
        &self.message_handlers
    }

    fn is_via_collab(&self) -> bool {
        false
    }
}

#[cfg(any(test, feature = "test-support"))]
mod fake {
    use std::{path::PathBuf, sync::Arc};

    use anyhow::Result;
    use async_trait::async_trait;
    use futures::{
        channel::{
            mpsc::{self, Sender},
            oneshot,
        },
        select_biased, FutureExt, SinkExt, StreamExt,
    };
    use gpui::{AppContext, AsyncAppContext, SemanticVersion, Task, TestAppContext};
    use release_channel::ReleaseChannel;
    use rpc::proto::Envelope;

    use super::{
        ChannelClient, RemoteConnection, SshClientDelegate, SshConnectionOptions, SshPlatform,
    };

    pub(super) struct FakeRemoteConnection {
        pub(super) connection_options: SshConnectionOptions,
        pub(super) server_channel: Arc<ChannelClient>,
        pub(super) server_cx: SendableCx,
    }

    pub(super) struct SendableCx(AsyncAppContext);
    impl SendableCx {
        // SAFETY: When run in test mode, GPUI is always single threaded.
        pub(super) fn new(cx: &TestAppContext) -> Self {
            Self(cx.to_async())
        }

        // SAFETY: Enforce that we're on the main thread by requiring a valid AsyncAppContext
        fn get(&self, _: &AsyncAppContext) -> AsyncAppContext {
            self.0.clone()
        }
    }

    // SAFETY: There is no way to access a SendableCx from a different thread, see [`SendableCx::new`] and [`SendableCx::get`]
    unsafe impl Send for SendableCx {}
    unsafe impl Sync for SendableCx {}

    #[async_trait(?Send)]
    impl RemoteConnection for FakeRemoteConnection {
        async fn kill(&self) -> Result<()> {
            Ok(())
        }

        fn has_been_killed(&self) -> bool {
            false
        }

        fn ssh_args(&self) -> Vec<String> {
            Vec::new()
        }
        fn upload_directory(
            &self,
            _src_path: PathBuf,
            _dest_path: PathBuf,
            _cx: &AppContext,
        ) -> Task<Result<()>> {
            unreachable!()
        }

        fn connection_options(&self) -> SshConnectionOptions {
            self.connection_options.clone()
        }

        fn simulate_disconnect(&self, cx: &AsyncAppContext) {
            let (outgoing_tx, _) = mpsc::unbounded::<Envelope>();
            let (_, incoming_rx) = mpsc::unbounded::<Envelope>();
            self.server_channel
                .reconnect(incoming_rx, outgoing_tx, &self.server_cx.get(&cx));
        }

        fn start_proxy(
            &self,

            _unique_identifier: String,
            _reconnect: bool,
            mut client_incoming_tx: mpsc::UnboundedSender<Envelope>,
            mut client_outgoing_rx: mpsc::UnboundedReceiver<Envelope>,
            mut connection_activity_tx: Sender<()>,
            _delegate: Arc<dyn SshClientDelegate>,
            cx: &mut AsyncAppContext,
        ) -> Task<Result<i32>> {
            let (mut server_incoming_tx, server_incoming_rx) = mpsc::unbounded::<Envelope>();
            let (server_outgoing_tx, mut server_outgoing_rx) = mpsc::unbounded::<Envelope>();

            self.server_channel.reconnect(
                server_incoming_rx,
                server_outgoing_tx,
                &self.server_cx.get(cx),
            );

            cx.background_executor().spawn(async move {
                loop {
                    select_biased! {
                        server_to_client = server_outgoing_rx.next().fuse() => {
                            let Some(server_to_client) = server_to_client else {
                                return Ok(1)
                            };
                            connection_activity_tx.try_send(()).ok();
                            client_incoming_tx.send(server_to_client).await.ok();
                        }
                        client_to_server = client_outgoing_rx.next().fuse() => {
                            let Some(client_to_server) = client_to_server else {
                                return Ok(1)
                            };
                            server_incoming_tx.send(client_to_server).await.ok();
                        }
                    }
                }
            })
        }
    }

    pub(super) struct Delegate;

    impl SshClientDelegate for Delegate {
        fn ask_password(
            &self,
            _: String,
            _: &mut AsyncAppContext,
        ) -> oneshot::Receiver<Result<String>> {
            unreachable!()
        }

        fn download_server_binary_locally(
            &self,
            _: SshPlatform,
            _: ReleaseChannel,
            _: Option<SemanticVersion>,
            _: &mut AsyncAppContext,
        ) -> Task<Result<PathBuf>> {
            unreachable!()
        }

        fn get_download_params(
            &self,
            _platform: SshPlatform,
            _release_channel: ReleaseChannel,
            _version: Option<SemanticVersion>,
            _cx: &mut AsyncAppContext,
        ) -> Task<Result<Option<(String, String)>>> {
            unreachable!()
        }

        fn set_status(&self, _: Option<&str>, _: &mut AsyncAppContext) {}
    }
}<|MERGE_RESOLUTION|>--- conflicted
+++ resolved
@@ -1207,21 +1207,12 @@
         delegate: Arc<dyn SshClientDelegate>,
         cx: &mut AsyncAppContext,
     ) -> Task<Result<i32>>;
-<<<<<<< HEAD
-    async fn get_remote_binary_path(
-        &self,
-        delegate: &Arc<dyn SshClientDelegate>,
-        reconnect: bool,
-        cx: &mut AsyncAppContext,
-    ) -> Result<PathBuf>;
     fn upload_directory(
         &self,
         src_path: PathBuf,
         dest_path: PathBuf,
         cx: &AppContext,
     ) -> Task<Result<()>>;
-=======
->>>>>>> 1aac35cc
     async fn kill(&self) -> Result<()>;
     fn has_been_killed(&self) -> bool;
     fn ssh_args(&self) -> Vec<String>;
@@ -1260,7 +1251,6 @@
     fn connection_options(&self) -> SshConnectionOptions {
         self.socket.connection_options.clone()
     }
-<<<<<<< HEAD
 
     fn upload_directory(
         &self,
@@ -1322,8 +1312,6 @@
         Ok(remote_binary_path)
     }
 
-=======
->>>>>>> 1aac35cc
     fn start_proxy(
         &self,
         unique_identifier: String,
