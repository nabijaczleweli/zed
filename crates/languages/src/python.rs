use anyhow::ensure;
use anyhow::{anyhow, Result};
use async_trait::async_trait;
use collections::HashMap;
use gpui::AppContext;
use gpui::AsyncAppContext;
use language::LanguageName;
use language::LanguageToolchainStore;
use language::Toolchain;
use language::ToolchainList;
use language::ToolchainLister;
use language::{ContextProvider, LanguageServerName, LspAdapter, LspAdapterDelegate};
use lsp::LanguageServerBinary;
use node_runtime::NodeRuntime;
use pet_core::os_environment::Environment;
use pet_core::python_environment::PythonEnvironmentKind;
use pet_core::Configuration;
use project::lsp_store::language_server_settings;
use serde_json::{json, Value};
use smol::{lock::OnceCell, process::Command};

use std::sync::Mutex;
use std::{
    any::Any,
    borrow::Cow,
    ffi::OsString,
    path::{Path, PathBuf},
    sync::Arc,
};
use task::{TaskTemplate, TaskTemplates, VariableName};
use util::ResultExt;

const SERVER_PATH: &str = "node_modules/pyright/langserver.index.js";
const NODE_MODULE_RELATIVE_SERVER_PATH: &str = "pyright/langserver.index.js";

fn server_binary_arguments(server_path: &Path) -> Vec<OsString> {
    vec![server_path.into(), "--stdio".into()]
}

pub struct PythonLspAdapter {
    node: NodeRuntime,
}

impl PythonLspAdapter {
    const SERVER_NAME: LanguageServerName = LanguageServerName::new_static("pyright");

    pub fn new(node: NodeRuntime) -> Self {
        PythonLspAdapter { node }
    }
}

#[async_trait(?Send)]
impl LspAdapter for PythonLspAdapter {
    fn name(&self) -> LanguageServerName {
        Self::SERVER_NAME.clone()
    }

    async fn check_if_user_installed(
        &self,
        delegate: &dyn LspAdapterDelegate,
        _: &AsyncAppContext,
    ) -> Option<LanguageServerBinary> {
        let node = delegate.which("node".as_ref()).await?;
        let (node_modules_path, _) = delegate
            .npm_package_installed_version(Self::SERVER_NAME.as_ref())
            .await
            .log_err()??;

        let path = node_modules_path.join(NODE_MODULE_RELATIVE_SERVER_PATH);

        Some(LanguageServerBinary {
            path: node,
            env: None,
            arguments: server_binary_arguments(&path),
        })
    }

    async fn fetch_latest_server_version(
        &self,
        _: &dyn LspAdapterDelegate,
    ) -> Result<Box<dyn 'static + Any + Send>> {
        Ok(Box::new(
            self.node
                .npm_package_latest_version(Self::SERVER_NAME.as_ref())
                .await?,
        ) as Box<_>)
    }

    async fn fetch_server_binary(
        &self,
        latest_version: Box<dyn 'static + Send + Any>,
        container_dir: PathBuf,
        _: &dyn LspAdapterDelegate,
    ) -> Result<LanguageServerBinary> {
        let latest_version = latest_version.downcast::<String>().unwrap();
        let server_path = container_dir.join(SERVER_PATH);

        let should_install_language_server = self
            .node
            .should_install_npm_package(
                Self::SERVER_NAME.as_ref(),
                &server_path,
                &container_dir,
                &latest_version,
            )
            .await;

        if should_install_language_server {
            self.node
                .npm_install_packages(
                    &container_dir,
                    &[(Self::SERVER_NAME.as_ref(), latest_version.as_str())],
                )
                .await?;
        }

        Ok(LanguageServerBinary {
            path: self.node.binary_path().await?,
            env: None,
            arguments: server_binary_arguments(&server_path),
        })
    }

    async fn cached_server_binary(
        &self,
        container_dir: PathBuf,
        _: &dyn LspAdapterDelegate,
    ) -> Option<LanguageServerBinary> {
        get_cached_server_binary(container_dir, &self.node).await
    }

    async fn process_completions(&self, items: &mut [lsp::CompletionItem]) {
        // Pyright assigns each completion item a `sortText` of the form `XX.YYYY.name`.
        // Where `XX` is the sorting category, `YYYY` is based on most recent usage,
        // and `name` is the symbol name itself.
        //
        // Because the symbol name is included, there generally are not ties when
        // sorting by the `sortText`, so the symbol's fuzzy match score is not taken
        // into account. Here, we remove the symbol name from the sortText in order
        // to allow our own fuzzy score to be used to break ties.
        //
        // see https://github.com/microsoft/pyright/blob/95ef4e103b9b2f129c9320427e51b73ea7cf78bd/packages/pyright-internal/src/languageService/completionProvider.ts#LL2873
        for item in items {
            let Some(sort_text) = &mut item.sort_text else {
                continue;
            };
            let mut parts = sort_text.split('.');
            let Some(first) = parts.next() else { continue };
            let Some(second) = parts.next() else { continue };
            let Some(_) = parts.next() else { continue };
            sort_text.replace_range(first.len() + second.len() + 1.., "");
        }
    }

    async fn label_for_completion(
        &self,
        item: &lsp::CompletionItem,
        language: &Arc<language::Language>,
    ) -> Option<language::CodeLabel> {
        let label = &item.label;
        let grammar = language.grammar()?;
        let highlight_id = match item.kind? {
            lsp::CompletionItemKind::METHOD => grammar.highlight_id_for_name("function.method")?,
            lsp::CompletionItemKind::FUNCTION => grammar.highlight_id_for_name("function")?,
            lsp::CompletionItemKind::CLASS => grammar.highlight_id_for_name("type")?,
            lsp::CompletionItemKind::CONSTANT => grammar.highlight_id_for_name("constant")?,
            _ => return None,
        };
        Some(language::CodeLabel {
            text: label.clone(),
            runs: vec![(0..label.len(), highlight_id)],
            filter_range: 0..label.len(),
        })
    }

    async fn label_for_symbol(
        &self,
        name: &str,
        kind: lsp::SymbolKind,
        language: &Arc<language::Language>,
    ) -> Option<language::CodeLabel> {
        let (text, filter_range, display_range) = match kind {
            lsp::SymbolKind::METHOD | lsp::SymbolKind::FUNCTION => {
                let text = format!("def {}():\n", name);
                let filter_range = 4..4 + name.len();
                let display_range = 0..filter_range.end;
                (text, filter_range, display_range)
            }
            lsp::SymbolKind::CLASS => {
                let text = format!("class {}:", name);
                let filter_range = 6..6 + name.len();
                let display_range = 0..filter_range.end;
                (text, filter_range, display_range)
            }
            lsp::SymbolKind::CONSTANT => {
                let text = format!("{} = 0", name);
                let filter_range = 0..name.len();
                let display_range = 0..filter_range.end;
                (text, filter_range, display_range)
            }
            _ => return None,
        };

        Some(language::CodeLabel {
            runs: language.highlight_text(&text.as_str().into(), display_range.clone()),
            text: text[display_range].to_string(),
            filter_range,
        })
    }

    async fn workspace_configuration(
        self: Arc<Self>,
        adapter: &Arc<dyn LspAdapterDelegate>,
        toolchains: Arc<dyn LanguageToolchainStore>,
        cx: &mut AsyncAppContext,
    ) -> Result<Value> {
        let toolchain = toolchains
            .active_toolchain(adapter.worktree_id(), LanguageName::new("Python"), cx)
            .await;
        cx.update(move |cx| {
            let mut user_settings =
                language_server_settings(adapter.as_ref(), &Self::SERVER_NAME, cx)
                    .and_then(|s| s.settings.clone())
                    .unwrap_or_default();

            // If python.pythonPath is not set in user config, do so using our toolchain picker.
            if let Some(toolchain) = toolchain {
                if user_settings.is_null() {
                    user_settings = Value::Object(serde_json::Map::default());
                }
                let object = user_settings.as_object_mut().unwrap();
                if let Some(python) = object
                    .entry("python")
                    .or_insert(Value::Object(serde_json::Map::default()))
                    .as_object_mut()
                {
                    python
                        .entry("pythonPath")
                        .or_insert(Value::String(toolchain.path.into()));
                }
            }
            user_settings
        })
    }
}

async fn get_cached_server_binary(
    container_dir: PathBuf,
    node: &NodeRuntime,
) -> Option<LanguageServerBinary> {
    let server_path = container_dir.join(SERVER_PATH);
    if server_path.exists() {
        Some(LanguageServerBinary {
            path: node.binary_path().await.log_err()?,
            env: None,
            arguments: server_binary_arguments(&server_path),
        })
    } else {
        log::error!("missing executable in directory {:?}", server_path);
        None
    }
}

pub(crate) struct PythonContextProvider;

const PYTHON_UNITTEST_TARGET_TASK_VARIABLE: VariableName =
    VariableName::Custom(Cow::Borrowed("PYTHON_UNITTEST_TARGET"));

impl ContextProvider for PythonContextProvider {
    fn build_context(
        &self,
        variables: &task::TaskVariables,
        _location: &project::Location,
        _: Option<&HashMap<String, String>>,
        _cx: &mut gpui::AppContext,
    ) -> Result<task::TaskVariables> {
        let python_module_name = python_module_name_from_relative_path(
            variables.get(&VariableName::RelativeFile).unwrap_or(""),
        );
        let unittest_class_name =
            variables.get(&VariableName::Custom(Cow::Borrowed("_unittest_class_name")));
        let unittest_method_name = variables.get(&VariableName::Custom(Cow::Borrowed(
            "_unittest_method_name",
        )));

        let unittest_target_str = match (unittest_class_name, unittest_method_name) {
            (Some(class_name), Some(method_name)) => {
                format!("{}.{}.{}", python_module_name, class_name, method_name)
            }
            (Some(class_name), None) => format!("{}.{}", python_module_name, class_name),
            (None, None) => python_module_name,
            (None, Some(_)) => return Ok(task::TaskVariables::default()), // should never happen, a TestCase class is the unit of testing
        };

        let unittest_target = (
            PYTHON_UNITTEST_TARGET_TASK_VARIABLE.clone(),
            unittest_target_str,
        );

        Ok(task::TaskVariables::from_iter([unittest_target]))
    }

    fn associated_tasks(
        &self,
        _: Option<Arc<dyn language::File>>,
        _: &AppContext,
    ) -> Option<TaskTemplates> {
        Some(TaskTemplates(vec![
            TaskTemplate {
                label: "execute selection".to_owned(),
                command: "python3".to_owned(),
                args: vec!["-c".to_owned(), VariableName::SelectedText.template_value()],
                ..TaskTemplate::default()
            },
            TaskTemplate {
                label: format!("run '{}'", VariableName::File.template_value()),
                command: "python3".to_owned(),
                args: vec![VariableName::File.template_value()],
                ..TaskTemplate::default()
            },
            TaskTemplate {
                label: format!("unittest '{}'", VariableName::File.template_value()),
                command: "python3".to_owned(),
                args: vec![
                    "-m".to_owned(),
                    "unittest".to_owned(),
                    VariableName::File.template_value(),
                ],
                ..TaskTemplate::default()
            },
            TaskTemplate {
                label: "unittest $ZED_CUSTOM_PYTHON_UNITTEST_TARGET".to_owned(),
                command: "python3".to_owned(),
                args: vec![
                    "-m".to_owned(),
                    "unittest".to_owned(),
                    "$ZED_CUSTOM_PYTHON_UNITTEST_TARGET".to_owned(),
                ],
                tags: vec![
                    "python-unittest-class".to_owned(),
                    "python-unittest-method".to_owned(),
                ],
                ..TaskTemplate::default()
            },
        ]))
    }
}

fn python_module_name_from_relative_path(relative_path: &str) -> String {
    let path_with_dots = relative_path.replace('/', ".");
    path_with_dots
        .strip_suffix(".py")
        .unwrap_or(&path_with_dots)
        .to_string()
}

#[derive(Default)]
pub(crate) struct PythonToolchainProvider {}

static ENV_PRIORITY_LIST: &'static [PythonEnvironmentKind] = &[
    // Prioritize non-Conda environments.
    PythonEnvironmentKind::Poetry,
    PythonEnvironmentKind::Pipenv,
    PythonEnvironmentKind::VirtualEnvWrapper,
    PythonEnvironmentKind::Venv,
    PythonEnvironmentKind::VirtualEnv,
    PythonEnvironmentKind::Conda,
    PythonEnvironmentKind::Pyenv,
    PythonEnvironmentKind::GlobalPaths,
    PythonEnvironmentKind::Homebrew,
];

fn env_priority(kind: Option<PythonEnvironmentKind>) -> usize {
    if let Some(kind) = kind {
        ENV_PRIORITY_LIST
            .iter()
            .position(|blessed_env| blessed_env == &kind)
            .unwrap_or(ENV_PRIORITY_LIST.len())
    } else {
        // Unknown toolchains are less useful than non-blessed ones.
        ENV_PRIORITY_LIST.len() + 1
    }
}

#[async_trait(?Send)]
impl ToolchainLister for PythonToolchainProvider {
    async fn list(
        &self,
        worktree_root: PathBuf,
        project_env: Option<HashMap<String, String>>,
    ) -> ToolchainList {
        let env = project_env.unwrap_or_default();
        let environment = EnvironmentApi::from_env(&env);
        let locators = pet::locators::create_locators(
            Arc::new(pet_conda::Conda::from(&environment)),
            Arc::new(pet_poetry::Poetry::from(&environment)),
            &environment,
        );
        let mut config = Configuration::default();
        config.workspace_directories = Some(vec![worktree_root]);
        let reporter = pet_reporter::collect::create_reporter();
        pet::find::find_and_report_envs(&reporter, config, &locators, &environment, None);

        let mut toolchains = reporter
            .environments
            .lock()
            .ok()
            .map_or(Vec::new(), |mut guard| std::mem::take(&mut guard));
        toolchains.sort_by(|lhs, rhs| {
            env_priority(lhs.kind)
                .cmp(&env_priority(rhs.kind))
                .then_with(|| lhs.executable.cmp(&rhs.executable))
        });
        let mut toolchains: Vec<_> = toolchains
            .into_iter()
            .filter_map(|toolchain| {
                let name = if let Some(version) = &toolchain.version {
                    format!("Python {version} ({:?})", toolchain.kind?)
                } else {
                    format!("{:?}", toolchain.kind?)
                }
                .into();
                Some(Toolchain {
                    name,
                    path: toolchain.executable?.to_str()?.to_owned().into(),
                    language_name: LanguageName::new("Python"),
                })
            })
            .collect();
        toolchains.dedup();
        ToolchainList {
            toolchains,
            default: None,
            groups: Default::default(),
        }
    }
}

<<<<<<< HEAD
pub(crate) struct PyLspAdapter {
    python_venv_base: OnceCell<Result<Arc<Path>, String>>,
}
impl PyLspAdapter {
    const SERVER_NAME: LanguageServerName = LanguageServerName::new_static("pylsp");
    pub(crate) fn new() -> Self {
        Self {
            python_venv_base: OnceCell::new(),
        }
    }
    async fn ensure_venv(delegate: &dyn LspAdapterDelegate) -> Result<Arc<Path>> {
        let python_path = Self::find_base_python(delegate)
            .await
            .ok_or_else(|| anyhow!("Could not find Python installation for PyLSP"))?;
        let work_dir = delegate
            .language_server_download_dir(&Self::SERVER_NAME)
            .await
            .ok_or_else(|| anyhow!("Could not get working directory for PyLSP"))?;
        let mut path = PathBuf::from(work_dir.as_ref());
        path.push("pylsp-venv");
        if !path.exists() {
            Command::new(python_path)
                .arg("-m")
                .arg("venv")
                .arg("pylsp-venv")
                .current_dir(work_dir)
                .spawn()?
                .output()
                .await?;
        }

        Ok(path.into())
    }
    // Find "baseline", user python version from which we'll create our own venv.
    async fn find_base_python(delegate: &dyn LspAdapterDelegate) -> Option<PathBuf> {
        for path in ["python3", "python"] {
            if let Some(path) = delegate.which(path.as_ref()).await {
                return Some(path);
            }
        }
        None
    }

    async fn base_venv(&self, delegate: &dyn LspAdapterDelegate) -> Result<Arc<Path>, String> {
        self.python_venv_base
            .get_or_init(move || async move {
                Self::ensure_venv(delegate)
                    .await
                    .map_err(|e| format!("{e}"))
            })
            .await
            .clone()
    }
}

#[async_trait(?Send)]
impl LspAdapter for PyLspAdapter {
    fn name(&self) -> LanguageServerName {
        Self::SERVER_NAME.clone()
    }

    async fn check_if_user_installed(
        &self,
        _: &dyn LspAdapterDelegate,
        _: &AsyncAppContext,
    ) -> Option<LanguageServerBinary> {
        // We don't support user-provided pylsp, as global packages are discouraged in Python ecosystem.
        None
    }

    async fn fetch_latest_server_version(
        &self,
        _: &dyn LspAdapterDelegate,
    ) -> Result<Box<dyn 'static + Any + Send>> {
        // let uri = "https://pypi.org/pypi/python-lsp-server/json";
        // let mut root_manifest = delegate
        //     .http_client()
        //     .get(&uri, Default::default(), true)
        //     .await?;
        // let mut body = Vec::new();
        // root_manifest.body_mut().read_to_end(&mut body).await?;
        // let as_str = String::from_utf8(body)?;
        // let json = serde_json::Value::from_str(&as_str)?;
        // let latest_version = json
        //     .get("info")
        //     .and_then(|info| info.get("version"))
        //     .and_then(|version| version.as_str().map(ToOwned::to_owned))
        //     .ok_or_else(|| {
        //         anyhow!("PyPI response did not contain version info for python-language-server")
        //     })?;
        Ok(Box::new(()) as Box<_>)
    }

    async fn fetch_server_binary(
        &self,
        _: Box<dyn 'static + Send + Any>,
        _: PathBuf,
        delegate: &dyn LspAdapterDelegate,
    ) -> Result<LanguageServerBinary> {
        let venv = self.base_venv(delegate).await.map_err(|e| anyhow!(e))?;
        let pip_path = venv.join("bin").join("pip3");
        ensure!(
            Command::new(pip_path.as_path())
                .arg("install")
                .arg("python-lsp-server")
                .output()
                .await?
                .status
                .success(),
            "python-lsp-server installation failed"
        );
        ensure!(
            Command::new(pip_path.as_path())
                .arg("install")
                .arg("python-lsp-server[all]")
                .output()
                .await?
                .status
                .success(),
            "python-lsp-server[all] installation failed"
        );
        ensure!(
            Command::new(pip_path)
                .arg("install")
                .arg("pylsp-mypy")
                .output()
                .await?
                .status
                .success(),
            "pylsp-mypy installation failed"
        );
        let pylsp = venv.join("bin").join("pylsp");
        Ok(LanguageServerBinary {
            path: pylsp,
            env: None,
            arguments: vec![],
        })
    }

    async fn cached_server_binary(
        &self,
        _: PathBuf,
        delegate: &dyn LspAdapterDelegate,
    ) -> Option<LanguageServerBinary> {
        let venv = self.base_venv(delegate).await.ok()?;
        let pylsp = venv.join("bin").join("pylsp");
        Some(LanguageServerBinary {
            path: pylsp,
            env: None,
            arguments: vec![],
        })
    }

    async fn process_completions(&self, _items: &mut [lsp::CompletionItem]) {}

    async fn label_for_completion(
        &self,
        item: &lsp::CompletionItem,
        language: &Arc<language::Language>,
    ) -> Option<language::CodeLabel> {
        let label = &item.label;
        let grammar = language.grammar()?;
        let highlight_id = match item.kind? {
            lsp::CompletionItemKind::METHOD => grammar.highlight_id_for_name("function.method")?,
            lsp::CompletionItemKind::FUNCTION => grammar.highlight_id_for_name("function")?,
            lsp::CompletionItemKind::CLASS => grammar.highlight_id_for_name("type")?,
            lsp::CompletionItemKind::CONSTANT => grammar.highlight_id_for_name("constant")?,
            _ => return None,
        };
        Some(language::CodeLabel {
            text: label.clone(),
            runs: vec![(0..label.len(), highlight_id)],
            filter_range: 0..label.len(),
        })
    }

    async fn label_for_symbol(
        &self,
        name: &str,
        kind: lsp::SymbolKind,
        language: &Arc<language::Language>,
    ) -> Option<language::CodeLabel> {
        let (text, filter_range, display_range) = match kind {
            lsp::SymbolKind::METHOD | lsp::SymbolKind::FUNCTION => {
                let text = format!("def {}():\n", name);
                let filter_range = 4..4 + name.len();
                let display_range = 0..filter_range.end;
                (text, filter_range, display_range)
            }
            lsp::SymbolKind::CLASS => {
                let text = format!("class {}:", name);
                let filter_range = 6..6 + name.len();
                let display_range = 0..filter_range.end;
                (text, filter_range, display_range)
            }
            lsp::SymbolKind::CONSTANT => {
                let text = format!("{} = 0", name);
                let filter_range = 0..name.len();
                let display_range = 0..filter_range.end;
                (text, filter_range, display_range)
            }
            _ => return None,
        };

        Some(language::CodeLabel {
            runs: language.highlight_text(&text.as_str().into(), display_range.clone()),
            text: text[display_range].to_string(),
            filter_range,
        })
    }

    async fn workspace_configuration(
        self: Arc<Self>,
        adapter: &Arc<dyn LspAdapterDelegate>,
        toolchains: Arc<dyn LanguageToolchainStore>,
        cx: &mut AsyncAppContext,
    ) -> Result<Value> {
        let toolchain = toolchains
            .active_toolchain(adapter.worktree_id(), LanguageName::new("Python"), cx)
            .await;
        cx.update(move |cx| {
            let mut user_settings =
                language_server_settings(adapter.as_ref(), &Self::SERVER_NAME, cx)
                    .and_then(|s| s.settings.clone())
                    .unwrap_or_else(|| {
                        json!({
                            "plugins": {
                                "rope_autoimport": {"enabled": true},
                                "mypy": {"enabled": true}
                            }
                        })
                    });

            // If python.pythonPath is not set in user config, do so using our toolchain picker.
            if let Some(toolchain) = toolchain {
                if user_settings.is_null() {
                    user_settings = Value::Object(serde_json::Map::default());
                }
                let object = user_settings.as_object_mut().unwrap();
                if let Some(python) = object
                    .entry("plugins")
                    .or_insert(Value::Object(serde_json::Map::default()))
                    .as_object_mut()
                {
                    if let Some(jedi) = python
                        .entry("jedi")
                        .or_insert(Value::Object(serde_json::Map::default()))
                        .as_object_mut()
                    {
                        jedi.insert(
                            "environment".to_string(),
                            Value::String(toolchain.path.clone().into()),
                        );
                    }
                    if let Some(pylint) = python
                        .entry("mypy")
                        .or_insert(Value::Object(serde_json::Map::default()))
                        .as_object_mut()
                    {
                        pylint.insert(
                            "overrides".to_string(),
                            Value::Array(vec![
                                Value::String("--python-executable".into()),
                                Value::String(toolchain.path.into()),
                            ]),
                        );
                    }
                }
            }
            user_settings = Value::Object(serde_json::Map::from_iter([(
                "pylsp".to_string(),
                user_settings,
            )]));

            user_settings
        })
=======
pub struct EnvironmentApi<'a> {
    global_search_locations: Arc<Mutex<Vec<PathBuf>>>,
    project_env: &'a HashMap<String, String>,
    pet_env: pet_core::os_environment::EnvironmentApi,
}

impl<'a> EnvironmentApi<'a> {
    pub fn from_env(project_env: &'a HashMap<String, String>) -> Self {
        let paths = project_env
            .get("PATH")
            .map(|p| std::env::split_paths(p).collect())
            .unwrap_or_default();

        EnvironmentApi {
            global_search_locations: Arc::new(Mutex::new(paths)),
            project_env,
            pet_env: pet_core::os_environment::EnvironmentApi::new(),
        }
    }

    fn user_home(&self) -> Option<PathBuf> {
        self.project_env
            .get("HOME")
            .or_else(|| self.project_env.get("USERPROFILE"))
            .map(|home| pet_fs::path::norm_case(PathBuf::from(home)))
            .or_else(|| self.pet_env.get_user_home())
    }
}

impl<'a> pet_core::os_environment::Environment for EnvironmentApi<'a> {
    fn get_user_home(&self) -> Option<PathBuf> {
        self.user_home()
    }

    fn get_root(&self) -> Option<PathBuf> {
        None
    }

    fn get_env_var(&self, key: String) -> Option<String> {
        self.project_env
            .get(&key)
            .cloned()
            .or_else(|| self.pet_env.get_env_var(key))
    }

    fn get_know_global_search_locations(&self) -> Vec<PathBuf> {
        if self.global_search_locations.lock().unwrap().is_empty() {
            let mut paths =
                std::env::split_paths(&self.get_env_var("PATH".to_string()).unwrap_or_default())
                    .collect::<Vec<PathBuf>>();

            log::trace!("Env PATH: {:?}", paths);
            for p in self.pet_env.get_know_global_search_locations() {
                if !paths.contains(&p) {
                    paths.push(p);
                }
            }

            let mut paths = paths
                .into_iter()
                .filter(|p| p.exists())
                .collect::<Vec<PathBuf>>();

            self.global_search_locations
                .lock()
                .unwrap()
                .append(&mut paths);
        }
        self.global_search_locations.lock().unwrap().clone()
>>>>>>> 083f0632
    }
}

#[cfg(test)]
mod tests {
    use gpui::{BorrowAppContext, Context, ModelContext, TestAppContext};
    use language::{language_settings::AllLanguageSettings, AutoindentMode, Buffer};
    use settings::SettingsStore;
    use std::num::NonZeroU32;

    #[gpui::test]
    async fn test_python_autoindent(cx: &mut TestAppContext) {
        cx.executor().set_block_on_ticks(usize::MAX..=usize::MAX);
        let language = crate::language("python", tree_sitter_python::LANGUAGE.into());
        cx.update(|cx| {
            let test_settings = SettingsStore::test(cx);
            cx.set_global(test_settings);
            language::init(cx);
            cx.update_global::<SettingsStore, _>(|store, cx| {
                store.update_user_settings::<AllLanguageSettings>(cx, |s| {
                    s.defaults.tab_size = NonZeroU32::new(2);
                });
            });
        });

        cx.new_model(|cx| {
            let mut buffer = Buffer::local("", cx).with_language(language, cx);
            let append = |buffer: &mut Buffer, text: &str, cx: &mut ModelContext<Buffer>| {
                let ix = buffer.len();
                buffer.edit([(ix..ix, text)], Some(AutoindentMode::EachLine), cx);
            };

            // indent after "def():"
            append(&mut buffer, "def a():\n", cx);
            assert_eq!(buffer.text(), "def a():\n  ");

            // preserve indent after blank line
            append(&mut buffer, "\n  ", cx);
            assert_eq!(buffer.text(), "def a():\n  \n  ");

            // indent after "if"
            append(&mut buffer, "if a:\n  ", cx);
            assert_eq!(buffer.text(), "def a():\n  \n  if a:\n    ");

            // preserve indent after statement
            append(&mut buffer, "b()\n", cx);
            assert_eq!(buffer.text(), "def a():\n  \n  if a:\n    b()\n    ");

            // preserve indent after statement
            append(&mut buffer, "else", cx);
            assert_eq!(buffer.text(), "def a():\n  \n  if a:\n    b()\n    else");

            // dedent "else""
            append(&mut buffer, ":", cx);
            assert_eq!(buffer.text(), "def a():\n  \n  if a:\n    b()\n  else:");

            // indent lines after else
            append(&mut buffer, "\n", cx);
            assert_eq!(
                buffer.text(),
                "def a():\n  \n  if a:\n    b()\n  else:\n    "
            );

            // indent after an open paren. the closing  paren is not indented
            // because there is another token before it on the same line.
            append(&mut buffer, "foo(\n1)", cx);
            assert_eq!(
                buffer.text(),
                "def a():\n  \n  if a:\n    b()\n  else:\n    foo(\n      1)"
            );

            // dedent the closing paren if it is shifted to the beginning of the line
            let argument_ix = buffer.text().find('1').unwrap();
            buffer.edit(
                [(argument_ix..argument_ix + 1, "")],
                Some(AutoindentMode::EachLine),
                cx,
            );
            assert_eq!(
                buffer.text(),
                "def a():\n  \n  if a:\n    b()\n  else:\n    foo(\n    )"
            );

            // preserve indent after the close paren
            append(&mut buffer, "\n", cx);
            assert_eq!(
                buffer.text(),
                "def a():\n  \n  if a:\n    b()\n  else:\n    foo(\n    )\n    "
            );

            // manually outdent the last line
            let end_whitespace_ix = buffer.len() - 4;
            buffer.edit(
                [(end_whitespace_ix..buffer.len(), "")],
                Some(AutoindentMode::EachLine),
                cx,
            );
            assert_eq!(
                buffer.text(),
                "def a():\n  \n  if a:\n    b()\n  else:\n    foo(\n    )\n"
            );

            // preserve the newly reduced indentation on the next newline
            append(&mut buffer, "\n", cx);
            assert_eq!(
                buffer.text(),
                "def a():\n  \n  if a:\n    b()\n  else:\n    foo(\n    )\n\n"
            );

            // reset to a simple if statement
            buffer.edit([(0..buffer.len(), "if a:\n  b(\n  )")], None, cx);

            // dedent "else" on the line after a closing paren
            append(&mut buffer, "\n  else:\n", cx);
            assert_eq!(buffer.text(), "if a:\n  b(\n  )\nelse:\n  ");

            buffer
        });
    }
}<|MERGE_RESOLUTION|>--- conflicted
+++ resolved
@@ -436,7 +436,78 @@
     }
 }
 
-<<<<<<< HEAD
+pub struct EnvironmentApi<'a> {
+    global_search_locations: Arc<Mutex<Vec<PathBuf>>>,
+    project_env: &'a HashMap<String, String>,
+    pet_env: pet_core::os_environment::EnvironmentApi,
+}
+
+impl<'a> EnvironmentApi<'a> {
+    pub fn from_env(project_env: &'a HashMap<String, String>) -> Self {
+        let paths = project_env
+            .get("PATH")
+            .map(|p| std::env::split_paths(p).collect())
+            .unwrap_or_default();
+
+        EnvironmentApi {
+            global_search_locations: Arc::new(Mutex::new(paths)),
+            project_env,
+            pet_env: pet_core::os_environment::EnvironmentApi::new(),
+        }
+    }
+
+    fn user_home(&self) -> Option<PathBuf> {
+        self.project_env
+            .get("HOME")
+            .or_else(|| self.project_env.get("USERPROFILE"))
+            .map(|home| pet_fs::path::norm_case(PathBuf::from(home)))
+            .or_else(|| self.pet_env.get_user_home())
+    }
+}
+
+impl<'a> pet_core::os_environment::Environment for EnvironmentApi<'a> {
+    fn get_user_home(&self) -> Option<PathBuf> {
+        self.user_home()
+    }
+
+    fn get_root(&self) -> Option<PathBuf> {
+        None
+    }
+
+    fn get_env_var(&self, key: String) -> Option<String> {
+        self.project_env
+            .get(&key)
+            .cloned()
+            .or_else(|| self.pet_env.get_env_var(key))
+    }
+
+    fn get_know_global_search_locations(&self) -> Vec<PathBuf> {
+        if self.global_search_locations.lock().unwrap().is_empty() {
+            let mut paths =
+                std::env::split_paths(&self.get_env_var("PATH".to_string()).unwrap_or_default())
+                    .collect::<Vec<PathBuf>>();
+
+            log::trace!("Env PATH: {:?}", paths);
+            for p in self.pet_env.get_know_global_search_locations() {
+                if !paths.contains(&p) {
+                    paths.push(p);
+                }
+            }
+
+            let mut paths = paths
+                .into_iter()
+                .filter(|p| p.exists())
+                .collect::<Vec<PathBuf>>();
+
+            self.global_search_locations
+                .lock()
+                .unwrap()
+                .append(&mut paths);
+        }
+        self.global_search_locations.lock().unwrap().clone()
+    }
+}
+
 pub(crate) struct PyLspAdapter {
     python_venv_base: OnceCell<Result<Arc<Path>, String>>,
 }
@@ -713,77 +784,6 @@
 
             user_settings
         })
-=======
-pub struct EnvironmentApi<'a> {
-    global_search_locations: Arc<Mutex<Vec<PathBuf>>>,
-    project_env: &'a HashMap<String, String>,
-    pet_env: pet_core::os_environment::EnvironmentApi,
-}
-
-impl<'a> EnvironmentApi<'a> {
-    pub fn from_env(project_env: &'a HashMap<String, String>) -> Self {
-        let paths = project_env
-            .get("PATH")
-            .map(|p| std::env::split_paths(p).collect())
-            .unwrap_or_default();
-
-        EnvironmentApi {
-            global_search_locations: Arc::new(Mutex::new(paths)),
-            project_env,
-            pet_env: pet_core::os_environment::EnvironmentApi::new(),
-        }
-    }
-
-    fn user_home(&self) -> Option<PathBuf> {
-        self.project_env
-            .get("HOME")
-            .or_else(|| self.project_env.get("USERPROFILE"))
-            .map(|home| pet_fs::path::norm_case(PathBuf::from(home)))
-            .or_else(|| self.pet_env.get_user_home())
-    }
-}
-
-impl<'a> pet_core::os_environment::Environment for EnvironmentApi<'a> {
-    fn get_user_home(&self) -> Option<PathBuf> {
-        self.user_home()
-    }
-
-    fn get_root(&self) -> Option<PathBuf> {
-        None
-    }
-
-    fn get_env_var(&self, key: String) -> Option<String> {
-        self.project_env
-            .get(&key)
-            .cloned()
-            .or_else(|| self.pet_env.get_env_var(key))
-    }
-
-    fn get_know_global_search_locations(&self) -> Vec<PathBuf> {
-        if self.global_search_locations.lock().unwrap().is_empty() {
-            let mut paths =
-                std::env::split_paths(&self.get_env_var("PATH".to_string()).unwrap_or_default())
-                    .collect::<Vec<PathBuf>>();
-
-            log::trace!("Env PATH: {:?}", paths);
-            for p in self.pet_env.get_know_global_search_locations() {
-                if !paths.contains(&p) {
-                    paths.push(p);
-                }
-            }
-
-            let mut paths = paths
-                .into_iter()
-                .filter(|p| p.exists())
-                .collect::<Vec<PathBuf>>();
-
-            self.global_search_locations
-                .lock()
-                .unwrap()
-                .append(&mut paths);
-        }
-        self.global_search_locations.lock().unwrap().clone()
->>>>>>> 083f0632
     }
 }
 
