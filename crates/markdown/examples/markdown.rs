use assets::Assets;
use gpui::{prelude::*, App, KeyBinding, Length, Rems, StyleRefinement, Task, View, WindowOptions};
use language::{language_settings::AllLanguageSettings, LanguageRegistry};
use markdown::{Markdown, MarkdownStyle};
use node_runtime::FakeNodeRuntime;
use settings::SettingsStore;
use std::sync::Arc;
use theme::LoadThemes;
use ui::prelude::*;
use ui::{div, WindowContext};

const MARKDOWN_EXAMPLE: &'static str = r#"
# Markdown Example Document

## Headings
Headings are created by adding one or more `#` symbols before your heading text. The number of `#` you use will determine the size of the heading.

## Emphasis
Emphasis can be added with italics or bold. *This text will be italic*. _This will also be italic_

## Lists

### Unordered Lists
Unordered lists use asterisks `*`, plus `+`, or minus `-` as list markers.

* Item 1
* Item 2
  * Item 2a
  * Item 2b

### Ordered Lists
Ordered lists use numbers followed by a period.

1. Item 1
2. Item 2
3. Item 3
   1. Item 3a
   2. Item 3b

## Links
Links are created using the format [http://zed.dev](https://zed.dev).

They can also be detected automatically, for example https://zed.dev/blog.

## Images
Images are like links, but with an exclamation mark `!` in front.

```todo!
![This is an image](/images/logo.png)
```

## Code
Inline `code` can be wrapped with backticks `` ` ``.

```markdown
Inline `code` has `back-ticks around` it.
```

Code blocks can be created by indenting lines by four spaces or with triple backticks ```.

```javascript
function test() {
  console.log("notice the blank line before this function?");
}
```

## Blockquotes
Blockquotes are created with `>`.

> This is a blockquote.

## Horizontal Rules
Horizontal rules are created using three or more asterisks `***`, dashes `---`, or underscores `___`.

## Line breaks
This is a
\
line break!

---

Remember, markdown processors may have slight differences and extensions, so always refer to the specific documentation or guides relevant to your platform or editor for the best practices and additional features.
"#;

pub fn main() {
    env_logger::init();
    App::new().with_assets(Assets).run(|cx| {
        let store = SettingsStore::test(cx);
        cx.set_global(store);
        language::init(cx);
        SettingsStore::update(cx, |store, cx| {
            store.update_user_settings::<AllLanguageSettings>(cx, |_| {});
        });
        cx.bind_keys([KeyBinding::new("cmd-c", markdown::Copy, None)]);

        let node_runtime = FakeNodeRuntime::new();
        let language_registry = Arc::new(LanguageRegistry::new(
            Task::ready(()),
            cx.background_executor().clone(),
        ));
        languages::init(language_registry.clone(), node_runtime, cx);
        theme::init(LoadThemes::JustBase, cx);
        Assets.load_fonts(cx).unwrap();

        cx.activate(true);
        cx.open_window(WindowOptions::default(), |cx| {
            cx.new_view(|cx| {
<<<<<<< HEAD
                let markdown_style = MarkdownStyle {
                    base_text_style: gpui::TextStyle {
                        font_family: "Zed Mono".into(),
                        ..Default::default()
                    },
                    code_block: StyleRefinement {
                        text: Some(gpui::TextStyleRefinement {
                            font_family: Some("Zed Mono".into()),
=======
                MarkdownExample::new(
                    MARKDOWN_EXAMPLE.to_string(),
                    MarkdownStyle {
                        code_block: gpui::TextStyleRefinement {
                            font_family: Some("Zed Plex Mono".into()),
                            color: Some(cx.theme().colors().editor_foreground),
                            background_color: Some(cx.theme().colors().editor_background),
                            ..Default::default()
                        },
                        inline_code: gpui::TextStyleRefinement {
                            font_family: Some("Zed Plex Mono".into()),
                            // @nate: Could we add inline-code specific styles to the theme?
                            color: Some(cx.theme().colors().editor_foreground),
>>>>>>> 0e607307
                            background_color: Some(cx.theme().colors().editor_background),
                            ..Default::default()
                        }),
                        margin: gpui::EdgesRefinement {
                            top: Some(Length::Definite(Rems(4_f32).into())),
                            left: Some(Length::Definite(Rems(4_f32).into())),
                            right: Some(Length::Definite(Rems(4_f32).into())),
                            bottom: Some(Length::Definite(Rems(4_f32).into())),
                        },
                        ..Default::default()
                    },
                    inline_code: gpui::TextStyleRefinement {
                        font_family: Some("Zed Mono".into()),
                        color: Some(cx.theme().colors().editor_foreground),
                        background_color: Some(cx.theme().colors().editor_background),
                        ..Default::default()
                    },
                    rule_color: Color::Muted.color(cx),
                    block_quote_border_color: Color::Muted.color(cx),
                    block_quote: gpui::TextStyleRefinement {
                        color: Some(Color::Muted.color(cx)),
                        ..Default::default()
                    },
                    link: gpui::TextStyleRefinement {
                        color: Some(Color::Accent.color(cx)),
                        underline: Some(gpui::UnderlineStyle {
                            thickness: px(1.),
                            color: Some(Color::Accent.color(cx)),
                            wavy: false,
                        }),
                        ..Default::default()
                    },
                    syntax: cx.theme().syntax().clone(),
                    selection_background_color: {
                        let mut selection = cx.theme().players().local().selection;
                        selection.fade_out(0.7);
                        selection
                    },
                    break_style: Default::default(),
                };

                MarkdownExample::new(
                    MARKDOWN_EXAMPLE.to_string(),
                    markdown_style,
                    language_registry,
                    cx,
                )
            })
        })
        .unwrap();
    });
}

struct MarkdownExample {
    markdown: View<Markdown>,
}

impl MarkdownExample {
    pub fn new(
        text: String,
        style: MarkdownStyle,
        language_registry: Arc<LanguageRegistry>,
        cx: &mut WindowContext,
    ) -> Self {
        let markdown = cx.new_view(|cx| Markdown::new(text, style, Some(language_registry), cx));
        Self { markdown }
    }
}

impl Render for MarkdownExample {
    fn render(&mut self, _cx: &mut ViewContext<Self>) -> impl IntoElement {
        div()
            .id("markdown-example")
            .debug_selector(|| "foo".into())
            .relative()
            .bg(gpui::white())
            .size_full()
            .p_4()
            .overflow_y_scroll()
            .child(self.markdown.clone())
    }
}<|MERGE_RESOLUTION|>--- conflicted
+++ resolved
@@ -105,30 +105,14 @@
         cx.activate(true);
         cx.open_window(WindowOptions::default(), |cx| {
             cx.new_view(|cx| {
-<<<<<<< HEAD
                 let markdown_style = MarkdownStyle {
                     base_text_style: gpui::TextStyle {
-                        font_family: "Zed Mono".into(),
+                        font_family: "Zed Plex Mono".into(),
                         ..Default::default()
                     },
                     code_block: StyleRefinement {
                         text: Some(gpui::TextStyleRefinement {
-                            font_family: Some("Zed Mono".into()),
-=======
-                MarkdownExample::new(
-                    MARKDOWN_EXAMPLE.to_string(),
-                    MarkdownStyle {
-                        code_block: gpui::TextStyleRefinement {
                             font_family: Some("Zed Plex Mono".into()),
-                            color: Some(cx.theme().colors().editor_foreground),
-                            background_color: Some(cx.theme().colors().editor_background),
-                            ..Default::default()
-                        },
-                        inline_code: gpui::TextStyleRefinement {
-                            font_family: Some("Zed Plex Mono".into()),
-                            // @nate: Could we add inline-code specific styles to the theme?
-                            color: Some(cx.theme().colors().editor_foreground),
->>>>>>> 0e607307
                             background_color: Some(cx.theme().colors().editor_background),
                             ..Default::default()
                         }),
