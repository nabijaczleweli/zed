--- conflicted
+++ resolved
@@ -1,11 +1,7 @@
 use crate::{
     db::{self, NewUserParams, TestDb, UserId},
     executor::Executor,
-<<<<<<< HEAD
-    rpc::{Server, RECONNECT_TIMEOUT},
-=======
     rpc::{Server, CLEANUP_TIMEOUT, RECONNECT_TIMEOUT},
->>>>>>> c2f5381e
     AppState,
 };
 use anyhow::anyhow;
@@ -612,11 +608,7 @@
     );
 
     // The server is torn down.
-<<<<<<< HEAD
-    server.teardown();
-=======
     server.reset().await;
->>>>>>> c2f5381e
 
     // Users A and B reconnect to the call. User C has troubles reconnecting, so it leaves the room.
     client_c.override_establish_connection(|_, cx| cx.spawn(|_| future::pending()));
@@ -694,11 +686,7 @@
 
     // The server finishes restarting, cleaning up stale connections.
     server.start().await.unwrap();
-<<<<<<< HEAD
-    deterministic.advance_clock(RECONNECT_TIMEOUT);
-=======
     deterministic.advance_clock(CLEANUP_TIMEOUT);
->>>>>>> c2f5381e
     assert_eq!(
         room_participants(&room_a, cx_a),
         RoomParticipants {
@@ -790,11 +778,7 @@
     );
 
     // The server is torn down.
-<<<<<<< HEAD
-    server.teardown();
-=======
     server.reset().await;
->>>>>>> c2f5381e
 
     // Users A and B have troubles reconnecting, so they leave the room.
     client_a.override_establish_connection(|_, cx| cx.spawn(|_| future::pending()));
@@ -822,11 +806,7 @@
     // The server finishes restarting, cleaning up stale connections and canceling the
     // call to user D because the room has become empty.
     server.start().await.unwrap();
-<<<<<<< HEAD
-    deterministic.advance_clock(RECONNECT_TIMEOUT);
-=======
     deterministic.advance_clock(CLEANUP_TIMEOUT);
->>>>>>> c2f5381e
     assert!(incoming_call_d.next().await.unwrap().is_none());
 }
 
@@ -1279,13 +1259,7 @@
     server.forbid_connections();
     server.disconnect_client(client_a.peer_id().unwrap());
     deterministic.advance_clock(RECEIVE_TIMEOUT + RECONNECT_TIMEOUT);
-<<<<<<< HEAD
-    project_a
-        .condition(cx_a, |project, _| project.collaborators().is_empty())
-        .await;
-=======
     project_a.read_with(cx_a, |project, _| project.collaborators().is_empty());
->>>>>>> c2f5381e
     project_a.read_with(cx_a, |project, _| assert!(!project.is_shared()));
     project_b.read_with(cx_b, |project, _| project.is_read_only());
     assert!(worktree_a.read_with(cx_a, |tree, _| !tree.as_local().unwrap().is_shared()));
@@ -6151,11 +6125,7 @@
                     .user_connection_ids(removed_guest_id)
                     .collect::<Vec<_>>();
                 assert_eq!(user_connection_ids.len(), 1);
-<<<<<<< HEAD
-                let removed_peer_id = PeerId(user_connection_ids[0].0);
-=======
                 let removed_peer_id = user_connection_ids[0].into();
->>>>>>> c2f5381e
                 let guest = clients.remove(guest_ix);
                 op_start_signals.remove(guest_ix);
                 server.forbid_connections();
@@ -6204,23 +6174,13 @@
                     .user_connection_ids(user_id)
                     .collect::<Vec<_>>();
                 assert_eq!(user_connection_ids.len(), 1);
-<<<<<<< HEAD
-                let peer_id = PeerId(user_connection_ids[0].0);
-=======
                 let peer_id = user_connection_ids[0].into();
->>>>>>> c2f5381e
                 server.disconnect_client(peer_id);
                 deterministic.advance_clock(RECEIVE_TIMEOUT + RECONNECT_TIMEOUT);
                 operations += 1;
             }
             30..=34 => {
                 log::info!("Simulating server restart");
-<<<<<<< HEAD
-                server.teardown();
-                deterministic.advance_clock(RECEIVE_TIMEOUT + RECONNECT_TIMEOUT);
-                server.start().await.unwrap();
-                deterministic.advance_clock(RECONNECT_TIMEOUT);
-=======
                 server.reset().await;
                 deterministic.advance_clock(RECEIVE_TIMEOUT);
                 server.start().await.unwrap();
@@ -6233,7 +6193,6 @@
                     .await
                     .unwrap();
                 assert_eq!(stale_room_ids, vec![]);
->>>>>>> c2f5381e
             }
             _ if !op_start_signals.is_empty() => {
                 while operations < max_operations && rng.lock().gen_bool(0.7) {
@@ -6428,9 +6387,6 @@
         )
         .unwrap();
         let app_state = Self::build_app_state(&test_db, &live_kit_server).await;
-<<<<<<< HEAD
-        let server = Server::new(
-=======
         let epoch = app_state
             .db
             .create_server(&app_state.config.zed_environment)
@@ -6438,17 +6394,12 @@
             .unwrap();
         let server = Server::new(
             epoch,
->>>>>>> c2f5381e
             app_state.clone(),
             Executor::Deterministic(deterministic.build_background()),
         );
         server.start().await.unwrap();
         // Advance clock to ensure the server's cleanup task is finished.
-<<<<<<< HEAD
-        deterministic.advance_clock(RECONNECT_TIMEOUT);
-=======
         deterministic.advance_clock(CLEANUP_TIMEOUT);
->>>>>>> c2f5381e
         Self {
             app_state,
             server,
@@ -6459,11 +6410,6 @@
         }
     }
 
-<<<<<<< HEAD
-    fn teardown(&self) {
-        self.server.teardown();
-        self.app_state.db.reset();
-=======
     async fn reset(&self) {
         self.app_state.db.reset();
         let epoch = self
@@ -6473,7 +6419,6 @@
             .await
             .unwrap();
         self.server.reset(epoch);
->>>>>>> c2f5381e
     }
 
     async fn create_client(&mut self, cx: &mut TestAppContext, name: &str) -> TestClient {
@@ -7385,11 +7330,7 @@
 
 impl Drop for TestClient {
     fn drop(&mut self) {
-<<<<<<< HEAD
-        self.client.tear_down();
-=======
         self.client.teardown();
->>>>>>> c2f5381e
     }
 }
 
